/** @file
 *

  A brief file description

  @section license License

  Licensed to the Apache Software Foundation (ASF) under one
  or more contributor license agreements.  See the NOTICE file
  distributed with this work for additional information
  regarding copyright ownership.  The ASF licenses this file
  to you under the Apache License, Version 2.0 (the
  "License"); you may not use this file except in compliance
  with the License.  You may obtain a copy of the License at

      http://www.apache.org/licenses/LICENSE-2.0

  Unless required by applicable law or agreed to in writing, software
  distributed under the License is distributed on an "AS IS" BASIS,
  WITHOUT WARRANTIES OR CONDITIONS OF ANY KIND, either express or implied.
  See the License for the specific language governing permissions and
  limitations under the License.
 */

#include "tscore/ink_config.h"
#include "tscore/Filenames.h"
#include <cctype>
#include <cstring>
#include "HttpConfig.h"
#include "HTTP.h"
#include "ProcessManager.h"
#include "ProxyConfig.h"
#include "P_Net.h"
#include "records/P_RecUtils.h"
#include <records/I_RecHttp.h>
#include "HttpSessionManager.h"

#define HttpEstablishStaticConfigStringAlloc(_ix, _n) \
  REC_EstablishStaticConfigStringAlloc(_ix, _n);      \
  REC_RegisterConfigUpdateFunc(_n, http_config_cb, NULL)

#define HttpEstablishStaticConfigLongLong(_ix, _n) \
  REC_EstablishStaticConfigInteger(_ix, _n);       \
  REC_RegisterConfigUpdateFunc(_n, http_config_cb, NULL)

#define HttpEstablishStaticConfigFloat(_ix, _n) \
  REC_EstablishStaticConfigFloat(_ix, _n);      \
  REC_RegisterConfigUpdateFunc(_n, http_config_cb, NULL)

#define HttpEstablishStaticConfigByte(_ix, _n) \
  REC_EstablishStaticConfigByte(_ix, _n);      \
  REC_RegisterConfigUpdateFunc(_n, http_config_cb, NULL)

RecRawStatBlock *http_rsb;
#define HTTP_CLEAR_DYN_STAT(x)          \
  do {                                  \
    RecSetRawStatSum(http_rsb, x, 0);   \
    RecSetRawStatCount(http_rsb, x, 0); \
  } while (0);

class HttpConfigCont : public Continuation
{
public:
  HttpConfigCont();
  int handle_event(int event, void *edata);
};

/// Data item for enumerated type config value.
template <typename T> struct ConfigEnumPair {
  T _value;
  const char *_key;
};

/// Convert a string to an enumeration value.
/// @a n is the number of entries in the list.
/// @return @c true if the string is found, @c false if not found.
/// If found @a value is set to the corresponding value in @a list.
template <typename T, unsigned N>
static bool
http_config_enum_search(std::string_view key, const ConfigEnumPair<T> (&list)[N], MgmtByte &value)
{
  Debug("http_config", "enum element %.*s", static_cast<int>(key.size()), key.data());
  // We don't expect any of these lists to be more than 10 long, so a linear search is the best choice.
  for (unsigned i = 0; i < N; ++i) {
    if (key.compare(list[i]._key) == 0) {
      value = list[i]._value;
      return true;
    }
  }
  return false;
}

/// Read a string from the configuration and convert it to an enumeration value.
/// @a n is the number of entries in the list.
/// @return @c true if the string is found, @c false if not found.
/// If found @a value is set to the corresponding value in @a list.
template <typename T, unsigned N>
static bool
http_config_enum_read(const char *name, const ConfigEnumPair<T> (&list)[N], MgmtByte &value)
{
  char key[512]; // it's just one key - painful UI if keys are longer than this
  if (REC_ERR_OKAY == RecGetRecordString(name, key, sizeof(key))) {
    return http_config_enum_search(key, list, value);
  }
  return false;
}

////////////////////////////////////////////////////////////////
//
//  static variables
//
////////////////////////////////////////////////////////////////
/// Session sharing match types.
static const ConfigEnumPair<TSServerSessionSharingMatchType> SessionSharingMatchStrings[] = {
  {TS_SERVER_SESSION_SHARING_MATCH_NONE, "none"}, {TS_SERVER_SESSION_SHARING_MATCH_IP, "ip"},
  {TS_SERVER_SESSION_SHARING_MATCH_HOST, "host"}, {TS_SERVER_SESSION_SHARING_MATCH_HOST, "hostsni"},
  {TS_SERVER_SESSION_SHARING_MATCH_BOTH, "both"}, {TS_SERVER_SESSION_SHARING_MATCH_HOSTONLY, "hostonly"},
  {TS_SERVER_SESSION_SHARING_MATCH_SNI, "sni"},   {TS_SERVER_SESSION_SHARING_MATCH_CERT, "cert"}};

bool
HttpConfig::load_server_session_sharing_match(const char *key, MgmtByte &mask)
{
  MgmtByte value;
  mask = 0;
  // Parse through and build up mask
  std::string_view key_list(key);
  size_t start  = 0;
  size_t offset = 0;
  Debug("http_config", "enum mask value %s", key);
  do {
    offset = key_list.find(',', start);
    if (offset == std::string_view::npos) {
      std::string_view one_key = key_list.substr(start);
      if (!http_config_enum_search(one_key, SessionSharingMatchStrings, value)) {
        return false;
      }
    } else {
      std::string_view one_key = key_list.substr(start, offset - start);
      if (!http_config_enum_search(one_key, SessionSharingMatchStrings, value)) {
        return false;
      }
      start = offset + 1;
    }
    if (value < TS_SERVER_SESSION_SHARING_MATCH_NONE) {
      mask |= (1 << value);
    } else if (value == TS_SERVER_SESSION_SHARING_MATCH_BOTH) {
      mask |= TS_SERVER_SESSION_SHARING_MATCH_MASK_IP | TS_SERVER_SESSION_SHARING_MATCH_MASK_HOSTONLY |
              TS_SERVER_SESSION_SHARING_MATCH_MASK_HOSTSNISYNC;
    } else if (value == TS_SERVER_SESSION_SHARING_MATCH_HOST) {
      mask |= TS_SERVER_SESSION_SHARING_MATCH_MASK_HOSTONLY | TS_SERVER_SESSION_SHARING_MATCH_MASK_HOSTSNISYNC;
    }
  } while (offset != std::string_view::npos);
  return true;
}

static bool
http_config_enum_mask_read(const char *name, MgmtByte &value)
{
  char key[512]; // it's just one key - painful UI if keys are longer than this
  if (REC_ERR_OKAY == RecGetRecordString(name, key, sizeof(key))) {
    return HttpConfig::load_server_session_sharing_match(key, value);
  }
  return false;
}

static const ConfigEnumPair<TSServerSessionSharingPoolType> SessionSharingPoolStrings[] = {
  {TS_SERVER_SESSION_SHARING_POOL_GLOBAL, "global"},
  {TS_SERVER_SESSION_SHARING_POOL_THREAD, "thread"},
  {TS_SERVER_SESSION_SHARING_POOL_HYBRID, "hybrid"}};

int HttpConfig::m_id = 0;
HttpConfigParams HttpConfig::m_master;

static int http_config_changes          = 1;
static HttpConfigCont *http_config_cont = nullptr;

HttpConfigCont::HttpConfigCont() : Continuation(new_ProxyMutex())
{
  SET_HANDLER(&HttpConfigCont::handle_event);
}

int
HttpConfigCont::handle_event(int /* event ATS_UNUSED */, void * /* edata ATS_UNUSED */)
{
  if (ink_atomic_increment(&http_config_changes, -1) == 1) {
    HttpConfig::reconfigure();
  }
  return 0;
}

int
http_config_cb(const char * /* name ATS_UNUSED */, RecDataT /* data_type ATS_UNUSED */, RecData /* data ATS_UNUSED */,
               void * /* cookie ATS_UNUSED */)
{
  ink_atomic_increment(&http_config_changes, 1);

  INK_MEMORY_BARRIER;

  eventProcessor.schedule_in(http_config_cont, HRTIME_SECONDS(1), ET_CALL);
  return 0;
}

void
Enable_Config_Var(std::string_view const &name, bool (*cb)(const char *, RecDataT, RecData, void *), void *cookie)
{
  // Must use this indirection because the API requires a pure function, therefore no values can
  // be bound in the lambda. Instead this is needed to pass in the data for both the lambda and
  // the actual callback.
  using Context = std::tuple<decltype(cb), void *>;

  // To deal with process termination cleanup, store the context instances in a deque where
  // tail insertion doesn't invalidate pointers. These persist until process shutdown.
  static std::deque<Context> storage;

  Context &ctx = storage.emplace_back(cb, cookie);
  // Register the call back - this handles external updates.
  RecRegisterConfigUpdateCb(
    name.data(),
    [](const char *name, RecDataT dtype, RecData data, void *ctx) -> int {
      auto &&[cb, cookie] = *static_cast<Context *>(ctx);
      if ((*cb)(name, dtype, data, cookie)) {
        http_config_cb(name, dtype, data, cookie); // signal runtime config update.
      }
      return REC_ERR_OKAY;
    },
    &ctx);

  // Use the record to do the initial data load.
  // Look it up and call the updater @a cb on that data.
  RecLookupRecord(
    name.data(),
    [](RecRecord const *r, void *ctx) -> void {
      auto &&[cb, cookie] = *static_cast<Context *>(ctx);
      (*cb)(r->name, r->data_type, r->data, cookie);
    },
    &ctx);
}

// [amc] Not sure which is uglier, this switch or having a micro-function for each var.
// Oh, how I long for when we can use C++eleventy lambdas without compiler problems!
// I think for 5.0 when the BC stuff is yanked, we should probably revert this to independent callbacks.
static int
http_server_session_sharing_cb(const char *name, RecDataT dtype, RecData data, void *cookie)
{
  bool valid_p        = true;
  HttpConfigParams *c = static_cast<HttpConfigParams *>(cookie);

  if (0 == strcasecmp("proxy.config.http.server_session_sharing.match", name)) {
    MgmtByte &match = c->oride.server_session_sharing_match;
    if (RECD_INT == dtype) {
      match = static_cast<TSServerSessionSharingMatchType>(data.rec_int);
    } else if (RECD_STRING == dtype && HttpConfig::load_server_session_sharing_match(data.rec_string, match)) {
      // empty
    } else {
      valid_p = false;
    }
  } else {
    valid_p = false;
  }

  // Signal an update if valid value arrived.
  if (valid_p) {
    http_config_cb(name, dtype, data, cookie);
  }

  return REC_ERR_OKAY;
}

static int
http_insert_forwarded_cb(const char *name, RecDataT dtype, RecData data, void *cookie)
{
  bool valid_p        = false;
  HttpConfigParams *c = static_cast<HttpConfigParams *>(cookie);

  if (0 == strcasecmp("proxy.config.http.insert_forwarded", name)) {
    if (RECD_STRING == dtype) {
      ts::LocalBufferWriter<1024> error;
      HttpForwarded::OptionBitSet bs = HttpForwarded::optStrToBitset(std::string_view(data.rec_string), error);
      if (!error.size()) {
        c->oride.insert_forwarded = bs;
        valid_p                   = true;
      } else {
        Error("HTTP %.*s", static_cast<int>(error.size()), error.data());
      }
    }
  }

  // Signal an update if valid value arrived.
  if (valid_p) {
    http_config_cb(name, dtype, data, cookie);
  }

  return REC_ERR_OKAY;
}

void
register_stat_callbacks()
{
  // Dynamic stats

  RecRegisterRawStat(http_rsb, RECT_PROCESS, "proxy.process.http.background_fill_current_count", RECD_INT, RECP_NON_PERSISTENT,
                     (int)http_background_fill_current_count_stat, RecRawStatSyncSum);
  HTTP_CLEAR_DYN_STAT(http_background_fill_current_count_stat);
  RecRegisterRawStat(http_rsb, RECT_PROCESS, "proxy.process.http.current_client_connections", RECD_INT, RECP_NON_PERSISTENT,
                     (int)http_current_client_connections_stat, RecRawStatSyncSum);
  HTTP_CLEAR_DYN_STAT(http_current_client_connections_stat);
  RecRegisterRawStat(http_rsb, RECT_PROCESS, "proxy.process.http.current_active_client_connections", RECD_INT, RECP_NON_PERSISTENT,
                     (int)http_current_active_client_connections_stat, RecRawStatSyncSum);
  HTTP_CLEAR_DYN_STAT(http_current_active_client_connections_stat);
  RecRegisterRawStat(http_rsb, RECT_PROCESS, "proxy.process.http.websocket.current_active_client_connections", RECD_INT,
                     RECP_NON_PERSISTENT, (int)http_websocket_current_active_client_connections_stat, RecRawStatSyncSum);
  HTTP_CLEAR_DYN_STAT(http_websocket_current_active_client_connections_stat);

  // Tunnel Stats
  RecRegisterRawStat(http_rsb, RECT_PROCESS, "proxy.process.tunnel.current_active_connections", RECD_INT, RECP_NON_PERSISTENT,
                     (int)tunnel_current_active_connections_stat, RecRawStatSyncSum);
  HTTP_CLEAR_DYN_STAT(tunnel_current_active_connections_stat);

  // Current Transaction Stats
  RecRegisterRawStat(http_rsb, RECT_PROCESS, "proxy.process.http.current_client_transactions", RECD_INT, RECP_NON_PERSISTENT,
                     (int)http_current_client_transactions_stat, RecRawStatSyncSum);
  HTTP_CLEAR_DYN_STAT(http_current_client_transactions_stat);
  RecRegisterRawStat(http_rsb, RECT_PROCESS, "proxy.process.http.current_server_transactions", RECD_INT, RECP_NON_PERSISTENT,
                     (int)http_current_server_transactions_stat, RecRawStatSyncSum);
  HTTP_CLEAR_DYN_STAT(http_current_server_transactions_stat);
  // Total connections stats

  RecRegisterRawStat(http_rsb, RECT_PROCESS, "proxy.process.http.completed_requests", RECD_COUNTER, RECP_PERSISTENT,
                     (int)http_completed_requests_stat, RecRawStatSyncCount);

  RecRegisterRawStat(http_rsb, RECT_PROCESS, "proxy.process.http.total_incoming_connections", RECD_COUNTER, RECP_PERSISTENT,
                     (int)http_total_incoming_connections_stat, RecRawStatSyncCount);

  RecRegisterRawStat(http_rsb, RECT_PROCESS, "proxy.process.http.total_client_connections", RECD_COUNTER, RECP_PERSISTENT,
                     (int)http_total_client_connections_stat, RecRawStatSyncCount);

  RecRegisterRawStat(http_rsb, RECT_PROCESS, "proxy.process.http.total_client_connections_ipv4", RECD_COUNTER, RECP_PERSISTENT,
                     (int)http_total_client_connections_ipv4_stat, RecRawStatSyncCount);

  RecRegisterRawStat(http_rsb, RECT_PROCESS, "proxy.process.http.total_client_connections_ipv6", RECD_COUNTER, RECP_PERSISTENT,
                     (int)http_total_client_connections_ipv6_stat, RecRawStatSyncCount);

  RecRegisterRawStat(http_rsb, RECT_PROCESS, "proxy.process.http.total_server_connections", RECD_COUNTER, RECP_PERSISTENT,
                     (int)http_total_server_connections_stat, RecRawStatSyncCount);

  RecRegisterRawStat(http_rsb, RECT_PROCESS, "proxy.process.http.total_parent_proxy_connections", RECD_COUNTER, RECP_PERSISTENT,
                     (int)http_total_parent_proxy_connections_stat, RecRawStatSyncCount);

  RecRegisterRawStat(http_rsb, RECT_PROCESS, "proxy.process.http.total_parent_retries", RECD_COUNTER, RECP_PERSISTENT,
                     (int)http_total_parent_retries_stat, RecRawStatSyncCount);

  RecRegisterRawStat(http_rsb, RECT_PROCESS, "proxy.process.http.total_parent_switches", RECD_COUNTER, RECP_PERSISTENT,
                     (int)http_total_parent_switches_stat, RecRawStatSyncCount);

  RecRegisterRawStat(http_rsb, RECT_PROCESS, "proxy.process.http.total_parent_retries_exhausted", RECD_COUNTER, RECP_PERSISTENT,
                     (int)http_total_parent_retries_exhausted_stat, RecRawStatSyncCount);

  RecRegisterRawStat(http_rsb, RECT_PROCESS, "proxy.process.http.total_parent_marked_down_count", RECD_COUNTER, RECP_PERSISTENT,
                     (int)http_total_parent_marked_down_count, RecRawStatSyncCount);

  RecRegisterRawStat(http_rsb, RECT_PROCESS, "proxy.process.http.background_fill_total_count", RECD_INT, RECP_PERSISTENT,
                     (int)http_background_fill_total_count_stat, RecRawStatSyncCount);

  // Stats to track causes of ATS initiated origin shutdowns
  RecRegisterRawStat(http_rsb, RECT_PROCESS, "proxy.process.http.origin_shutdown.pool_lock_contention", RECD_INT,
                     RECP_NON_PERSISTENT, (int)http_origin_shutdown_pool_lock_contention, RecRawStatSyncCount);
  RecRegisterRawStat(http_rsb, RECT_PROCESS, "proxy.process.http.origin_shutdown.migration_failure", RECD_INT, RECP_NON_PERSISTENT,
                     (int)http_origin_shutdown_migration_failure, RecRawStatSyncCount);
  RecRegisterRawStat(http_rsb, RECT_PROCESS, "proxy.process.http.origin_shutdown.tunnel_server", RECD_INT, RECP_NON_PERSISTENT,
                     (int)http_origin_shutdown_tunnel_server, RecRawStatSyncCount);
  RecRegisterRawStat(http_rsb, RECT_PROCESS, "proxy.process.http.origin_shutdown.tunnel_server_no_keep_alive", RECD_INT,
                     RECP_NON_PERSISTENT, (int)http_origin_shutdown_tunnel_server_no_keep_alive, RecRawStatSyncCount);
  RecRegisterRawStat(http_rsb, RECT_PROCESS, "proxy.process.http.origin_shutdown.tunnel_server_eos", RECD_INT, RECP_NON_PERSISTENT,
                     (int)http_origin_shutdown_tunnel_server_eos, RecRawStatSyncCount);
  RecRegisterRawStat(http_rsb, RECT_PROCESS, "proxy.process.http.origin_shutdown.tunnel_server_plugin_tunnel", RECD_INT,
                     RECP_NON_PERSISTENT, (int)http_origin_shutdown_tunnel_server_plugin_tunnel, RecRawStatSyncCount);
  RecRegisterRawStat(http_rsb, RECT_PROCESS, "proxy.process.http.origin_shutdown.tunnel_server_detach", RECD_INT,
                     RECP_NON_PERSISTENT, (int)http_origin_shutdown_tunnel_server_detach, RecRawStatSyncCount);
  RecRegisterRawStat(http_rsb, RECT_PROCESS, "proxy.process.http.origin_shutdown.tunnel_client", RECD_INT, RECP_NON_PERSISTENT,
                     (int)http_origin_shutdown_tunnel_client, RecRawStatSyncCount);
  RecRegisterRawStat(http_rsb, RECT_PROCESS, "proxy.process.http.origin_shutdown.tunnel_transform_read", RECD_INT,
                     RECP_NON_PERSISTENT, (int)http_origin_shutdown_tunnel_transform_read, RecRawStatSyncCount);
  RecRegisterRawStat(http_rsb, RECT_PROCESS, "proxy.process.http.origin_shutdown.release_no_sharing", RECD_INT, RECP_NON_PERSISTENT,
                     (int)http_origin_shutdown_release_no_sharing, RecRawStatSyncCount);
  RecRegisterRawStat(http_rsb, RECT_PROCESS, "proxy.process.http.origin_shutdown.release_no_server", RECD_INT, RECP_NON_PERSISTENT,
                     (int)http_origin_shutdown_release_no_server, RecRawStatSyncCount);
  RecRegisterRawStat(http_rsb, RECT_PROCESS, "proxy.process.http.origin_shutdown.release_no_keep_alive", RECD_INT,
                     RECP_NON_PERSISTENT, (int)http_origin_shutdown_release_no_keep_alive, RecRawStatSyncCount);
  RecRegisterRawStat(http_rsb, RECT_PROCESS, "proxy.process.http.origin_shutdown.release_invalid_response", RECD_INT,
                     RECP_NON_PERSISTENT, (int)http_origin_shutdown_release_invalid_response, RecRawStatSyncCount);
  RecRegisterRawStat(http_rsb, RECT_PROCESS, "proxy.process.http.origin_shutdown.release_invalid_request", RECD_INT,
                     RECP_NON_PERSISTENT, (int)http_origin_shutdown_release_invalid_request, RecRawStatSyncCount);
  RecRegisterRawStat(http_rsb, RECT_PROCESS, "proxy.process.http.origin_shutdown.release_modified", RECD_INT, RECP_NON_PERSISTENT,
                     (int)http_origin_shutdown_release_modified, RecRawStatSyncCount);
  RecRegisterRawStat(http_rsb, RECT_PROCESS, "proxy.process.http.origin_shutdown.release_misc", RECD_INT, RECP_NON_PERSISTENT,
                     (int)http_origin_shutdown_release_misc, RecRawStatSyncCount);
  RecRegisterRawStat(http_rsb, RECT_PROCESS, "proxy.process.http.origin_shutdown.cleanup_entry", RECD_INT, RECP_NON_PERSISTENT,
                     (int)http_origin_shutdown_cleanup_entry, RecRawStatSyncCount);
  RecRegisterRawStat(http_rsb, RECT_PROCESS, "proxy.process.http.origin_shutdown.tunnel_abort", RECD_INT, RECP_NON_PERSISTENT,
                     (int)http_origin_shutdown_tunnel_abort, RecRawStatSyncCount);

  RecRegisterRawStat(http_rsb, RECT_PROCESS, "proxy.process.http.origin.reuse", RECD_INT, RECP_NON_PERSISTENT,
                     (int)http_origin_reuse, RecRawStatSyncCount);
  RecRegisterRawStat(http_rsb, RECT_PROCESS, "proxy.process.http.origin.not_found", RECD_INT, RECP_NON_PERSISTENT,
                     (int)http_origin_not_found, RecRawStatSyncCount);
  RecRegisterRawStat(http_rsb, RECT_PROCESS, "proxy.process.http.origin.reuse_fail", RECD_INT, RECP_NON_PERSISTENT,
                     (int)http_origin_reuse_fail, RecRawStatSyncCount);
  RecRegisterRawStat(http_rsb, RECT_PROCESS, "proxy.process.http.origin.make_new", RECD_INT, RECP_NON_PERSISTENT,
                     (int)http_origin_make_new, RecRawStatSyncCount);
  RecRegisterRawStat(http_rsb, RECT_PROCESS, "proxy.process.http.origin.no_sharing", RECD_INT, RECP_NON_PERSISTENT,
                     (int)http_origin_no_sharing, RecRawStatSyncCount);
  RecRegisterRawStat(http_rsb, RECT_PROCESS, "proxy.process.http.origin.body", RECD_INT, RECP_NON_PERSISTENT, (int)http_origin_body,
                     RecRawStatSyncCount);
  RecRegisterRawStat(http_rsb, RECT_PROCESS, "proxy.process.http.origin.private", RECD_INT, RECP_NON_PERSISTENT,
                     (int)http_origin_private, RecRawStatSyncCount);
  RecRegisterRawStat(http_rsb, RECT_PROCESS, "proxy.process.http.origin.close_private", RECD_INT, RECP_NON_PERSISTENT,
                     (int)http_origin_close_private, RecRawStatSyncCount);
  RecRegisterRawStat(http_rsb, RECT_PROCESS, "proxy.process.http.origin.raw", RECD_INT, RECP_NON_PERSISTENT, (int)http_origin_raw,
                     RecRawStatSyncCount);

  // Upstream current connections stats
  RecRegisterRawStat(http_rsb, RECT_PROCESS, "proxy.process.http.current_parent_proxy_connections", RECD_INT, RECP_NON_PERSISTENT,
                     (int)http_current_parent_proxy_connections_stat, RecRawStatSyncSum);
  HTTP_CLEAR_DYN_STAT(http_current_parent_proxy_connections_stat);
  RecRegisterRawStat(http_rsb, RECT_PROCESS, "proxy.process.http.current_server_connections", RECD_INT, RECP_NON_PERSISTENT,
                     (int)http_current_server_connections_stat, RecRawStatSyncSum);
  HTTP_CLEAR_DYN_STAT(http_current_server_connections_stat);
  RecRegisterRawStat(http_rsb, RECT_PROCESS, "proxy.process.http.current_cache_connections", RECD_INT, RECP_NON_PERSISTENT,
                     (int)http_current_cache_connections_stat, RecRawStatSyncSum);
  HTTP_CLEAR_DYN_STAT(http_current_cache_connections_stat);
  RecRegisterRawStat(http_rsb, RECT_PROCESS, "proxy.process.http.avg_transactions_per_client_connection", RECD_FLOAT,
                     RECP_PERSISTENT, (int)http_transactions_per_client_con, RecRawStatSyncAvg);

  RecRegisterRawStat(http_rsb, RECT_PROCESS, "proxy.process.http.avg_transactions_per_server_connection", RECD_FLOAT,
                     RECP_PERSISTENT, (int)http_transactions_per_server_con, RecRawStatSyncAvg);

  RecRegisterRawStat(http_rsb, RECT_PROCESS, "proxy.process.http.transaction_counts.errors.pre_accept_hangups", RECD_COUNTER,
                     RECP_PERSISTENT, (int)http_ua_msecs_counts_errors_pre_accept_hangups_stat, RecRawStatSyncCount);

  RecRegisterRawStat(http_rsb, RECT_PROCESS, "proxy.process.http.transaction_totaltime.errors.pre_accept_hangups", RECD_FLOAT,
                     RECP_PERSISTENT, (int)http_ua_msecs_counts_errors_pre_accept_hangups_stat,
                     RecRawStatSyncIntMsecsToFloatSeconds);

  RecRegisterRawStat(http_rsb, RECT_PROCESS, "proxy.process.http.pooled_server_connections", RECD_INT, RECP_NON_PERSISTENT,
                     (int)http_pooled_server_connections_stat, RecRawStatSyncSum);
  HTTP_CLEAR_DYN_STAT(http_pooled_server_connections_stat);

  // Transactional stats

  RecRegisterRawStat(http_rsb, RECT_PROCESS, "proxy.process.http.incoming_requests", RECD_COUNTER, RECP_PERSISTENT,
                     (int)http_incoming_requests_stat, RecRawStatSyncCount);

  RecRegisterRawStat(http_rsb, RECT_PROCESS, "proxy.process.http.outgoing_requests", RECD_COUNTER, RECP_PERSISTENT,
                     (int)http_outgoing_requests_stat, RecRawStatSyncCount);

  RecRegisterRawStat(http_rsb, RECT_PROCESS, "proxy.process.http.incoming_responses", RECD_COUNTER, RECP_PERSISTENT,
                     (int)http_incoming_responses_stat, RecRawStatSyncCount);

  RecRegisterRawStat(http_rsb, RECT_PROCESS, "proxy.process.http.invalid_client_requests", RECD_COUNTER, RECP_PERSISTENT,
                     (int)http_invalid_client_requests_stat, RecRawStatSyncCount);

  RecRegisterRawStat(http_rsb, RECT_PROCESS, "proxy.process.http.missing_host_hdr", RECD_COUNTER, RECP_PERSISTENT,
                     (int)http_missing_host_hdr_stat, RecRawStatSyncCount);

  RecRegisterRawStat(http_rsb, RECT_PROCESS, "proxy.process.http.get_requests", RECD_COUNTER, RECP_PERSISTENT,
                     (int)http_get_requests_stat, RecRawStatSyncCount);

  RecRegisterRawStat(http_rsb, RECT_PROCESS, "proxy.process.http.head_requests", RECD_COUNTER, RECP_PERSISTENT,
                     (int)http_head_requests_stat, RecRawStatSyncCount);

  RecRegisterRawStat(http_rsb, RECT_PROCESS, "proxy.process.http.trace_requests", RECD_COUNTER, RECP_PERSISTENT,
                     (int)http_trace_requests_stat, RecRawStatSyncCount);

  RecRegisterRawStat(http_rsb, RECT_PROCESS, "proxy.process.http.options_requests", RECD_COUNTER, RECP_PERSISTENT,
                     (int)http_options_requests_stat, RecRawStatSyncCount);

  RecRegisterRawStat(http_rsb, RECT_PROCESS, "proxy.process.http.post_requests", RECD_COUNTER, RECP_PERSISTENT,
                     (int)http_post_requests_stat, RecRawStatSyncCount);

  RecRegisterRawStat(http_rsb, RECT_PROCESS, "proxy.process.http.put_requests", RECD_COUNTER, RECP_PERSISTENT,
                     (int)http_put_requests_stat, RecRawStatSyncCount);

  RecRegisterRawStat(http_rsb, RECT_PROCESS, "proxy.process.http.push_requests", RECD_COUNTER, RECP_PERSISTENT,
                     (int)http_push_requests_stat, RecRawStatSyncCount);

  RecRegisterRawStat(http_rsb, RECT_PROCESS, "proxy.process.http.delete_requests", RECD_COUNTER, RECP_PERSISTENT,
                     (int)http_delete_requests_stat, RecRawStatSyncCount);

  RecRegisterRawStat(http_rsb, RECT_PROCESS, "proxy.process.http.purge_requests", RECD_COUNTER, RECP_PERSISTENT,
                     (int)http_purge_requests_stat, RecRawStatSyncCount);

  RecRegisterRawStat(http_rsb, RECT_PROCESS, "proxy.process.http.connect_requests", RECD_COUNTER, RECP_PERSISTENT,
                     (int)http_connect_requests_stat, RecRawStatSyncCount);

  RecRegisterRawStat(http_rsb, RECT_PROCESS, "proxy.process.http.extension_method_requests", RECD_COUNTER, RECP_PERSISTENT,
                     (int)http_extension_method_requests_stat, RecRawStatSyncCount);

  RecRegisterRawStat(http_rsb, RECT_PROCESS, "proxy.process.http.broken_server_connections", RECD_COUNTER, RECP_PERSISTENT,
                     (int)http_broken_server_connections_stat, RecRawStatSyncCount);

  RecRegisterRawStat(http_rsb, RECT_PROCESS, "proxy.process.http.cache_lookups", RECD_COUNTER, RECP_PERSISTENT,
                     (int)http_cache_lookups_stat, RecRawStatSyncCount);

  RecRegisterRawStat(http_rsb, RECT_PROCESS, "proxy.process.http.cache_writes", RECD_COUNTER, RECP_PERSISTENT,
                     (int)http_cache_writes_stat, RecRawStatSyncCount);

  RecRegisterRawStat(http_rsb, RECT_PROCESS, "proxy.process.http.cache_updates", RECD_COUNTER, RECP_PERSISTENT,
                     (int)http_cache_updates_stat, RecRawStatSyncCount);

  RecRegisterRawStat(http_rsb, RECT_PROCESS, "proxy.process.http.cache_deletes", RECD_COUNTER, RECP_PERSISTENT,
                     (int)http_cache_deletes_stat, RecRawStatSyncCount);

  RecRegisterRawStat(http_rsb, RECT_PROCESS, "proxy.process.http.tunnels", RECD_COUNTER, RECP_PERSISTENT, (int)http_tunnels_stat,
                     RecRawStatSyncCount);

  RecRegisterRawStat(http_rsb, RECT_PROCESS, "proxy.process.http.parent_proxy_transaction_time", RECD_INT, RECP_PERSISTENT,
                     (int)http_parent_proxy_transaction_time_stat, RecRawStatSyncSum);

  RecRegisterRawStat(http_rsb, RECT_PROCESS, "proxy.process.http.user_agent_request_header_total_size", RECD_INT, RECP_PERSISTENT,
                     (int)http_user_agent_request_header_total_size_stat, RecRawStatSyncSum);

  RecRegisterRawStat(http_rsb, RECT_PROCESS, "proxy.process.http.user_agent_response_header_total_size", RECD_INT, RECP_PERSISTENT,
                     (int)http_user_agent_response_header_total_size_stat, RecRawStatSyncSum);

  RecRegisterRawStat(http_rsb, RECT_PROCESS, "proxy.process.http.user_agent_request_document_total_size", RECD_INT, RECP_PERSISTENT,
                     (int)http_user_agent_request_document_total_size_stat, RecRawStatSyncSum);

  RecRegisterRawStat(http_rsb, RECT_PROCESS, "proxy.process.http.user_agent_response_document_total_size", RECD_INT,
                     RECP_PERSISTENT, (int)http_user_agent_response_document_total_size_stat, RecRawStatSyncSum);

  RecRegisterRawStat(http_rsb, RECT_PROCESS, "proxy.process.http.origin_server_request_header_total_size", RECD_INT,
                     RECP_PERSISTENT, (int)http_origin_server_request_header_total_size_stat, RecRawStatSyncSum);

  RecRegisterRawStat(http_rsb, RECT_PROCESS, "proxy.process.http.origin_server_response_header_total_size", RECD_INT,
                     RECP_PERSISTENT, (int)http_origin_server_response_header_total_size_stat, RecRawStatSyncSum);

  RecRegisterRawStat(http_rsb, RECT_PROCESS, "proxy.process.http.origin_server_request_document_total_size", RECD_INT,
                     RECP_PERSISTENT, (int)http_origin_server_request_document_total_size_stat, RecRawStatSyncSum);

  RecRegisterRawStat(http_rsb, RECT_PROCESS, "proxy.process.http.origin_server_response_document_total_size", RECD_INT,
                     RECP_PERSISTENT, (int)http_origin_server_response_document_total_size_stat, RecRawStatSyncSum);

  RecRegisterRawStat(http_rsb, RECT_PROCESS, "proxy.process.http.parent_proxy_request_total_bytes", RECD_INT, RECP_PERSISTENT,
                     (int)http_parent_proxy_request_total_bytes_stat, RecRawStatSyncSum);

  RecRegisterRawStat(http_rsb, RECT_PROCESS, "proxy.process.http.parent_proxy_response_total_bytes", RECD_INT, RECP_PERSISTENT,
                     (int)http_parent_proxy_response_total_bytes_stat, RecRawStatSyncSum);

  RecRegisterRawStat(http_rsb, RECT_PROCESS, "proxy.process.http.pushed_response_header_total_size", RECD_INT, RECP_PERSISTENT,
                     (int)http_pushed_response_header_total_size_stat, RecRawStatSyncSum);

  RecRegisterRawStat(http_rsb, RECT_PROCESS, "proxy.process.http.pushed_document_total_size", RECD_INT, RECP_PERSISTENT,
                     (int)http_pushed_document_total_size_stat, RecRawStatSyncSum);

  RecRegisterRawStat(http_rsb, RECT_PROCESS, "proxy.process.http.response_document_size_100", RECD_COUNTER, RECP_PERSISTENT,
                     (int)http_response_document_size_100_stat, RecRawStatSyncCount);

  RecRegisterRawStat(http_rsb, RECT_PROCESS, "proxy.process.http.response_document_size_1K", RECD_COUNTER, RECP_PERSISTENT,
                     (int)http_response_document_size_1K_stat, RecRawStatSyncCount);

  RecRegisterRawStat(http_rsb, RECT_PROCESS, "proxy.process.http.response_document_size_3K", RECD_COUNTER, RECP_PERSISTENT,
                     (int)http_response_document_size_3K_stat, RecRawStatSyncCount);

  RecRegisterRawStat(http_rsb, RECT_PROCESS, "proxy.process.http.response_document_size_5K", RECD_COUNTER, RECP_PERSISTENT,
                     (int)http_response_document_size_5K_stat, RecRawStatSyncCount);

  RecRegisterRawStat(http_rsb, RECT_PROCESS, "proxy.process.http.response_document_size_10K", RECD_COUNTER, RECP_PERSISTENT,
                     (int)http_response_document_size_10K_stat, RecRawStatSyncCount);

  RecRegisterRawStat(http_rsb, RECT_PROCESS, "proxy.process.http.response_document_size_1M", RECD_COUNTER, RECP_PERSISTENT,
                     (int)http_response_document_size_1M_stat, RecRawStatSyncCount);

  RecRegisterRawStat(http_rsb, RECT_PROCESS, "proxy.process.http.response_document_size_inf", RECD_COUNTER, RECP_PERSISTENT,
                     (int)http_response_document_size_inf_stat, RecRawStatSyncCount);

  RecRegisterRawStat(http_rsb, RECT_PROCESS, "proxy.process.http.request_document_size_100", RECD_COUNTER, RECP_PERSISTENT,
                     (int)http_request_document_size_100_stat, RecRawStatSyncCount);

  RecRegisterRawStat(http_rsb, RECT_PROCESS, "proxy.process.http.request_document_size_1K", RECD_COUNTER, RECP_PERSISTENT,
                     (int)http_request_document_size_1K_stat, RecRawStatSyncCount);

  RecRegisterRawStat(http_rsb, RECT_PROCESS, "proxy.process.http.request_document_size_3K", RECD_COUNTER, RECP_PERSISTENT,
                     (int)http_request_document_size_3K_stat, RecRawStatSyncCount);

  RecRegisterRawStat(http_rsb, RECT_PROCESS, "proxy.process.http.request_document_size_5K", RECD_COUNTER, RECP_PERSISTENT,
                     (int)http_request_document_size_5K_stat, RecRawStatSyncCount);

  RecRegisterRawStat(http_rsb, RECT_PROCESS, "proxy.process.http.request_document_size_10K", RECD_COUNTER, RECP_PERSISTENT,
                     (int)http_request_document_size_10K_stat, RecRawStatSyncCount);

  RecRegisterRawStat(http_rsb, RECT_PROCESS, "proxy.process.http.request_document_size_1M", RECD_COUNTER, RECP_PERSISTENT,
                     (int)http_request_document_size_1M_stat, RecRawStatSyncCount);

  RecRegisterRawStat(http_rsb, RECT_PROCESS, "proxy.process.http.request_document_size_inf", RECD_COUNTER, RECP_PERSISTENT,
                     (int)http_request_document_size_inf_stat, RecRawStatSyncCount);

  RecRegisterRawStat(http_rsb, RECT_PROCESS, "proxy.process.http.user_agent_speed_bytes_per_sec_100", RECD_COUNTER, RECP_PERSISTENT,
                     (int)http_user_agent_speed_bytes_per_sec_100_stat, RecRawStatSyncCount);

  RecRegisterRawStat(http_rsb, RECT_PROCESS, "proxy.process.http.user_agent_speed_bytes_per_sec_1K", RECD_COUNTER, RECP_PERSISTENT,
                     (int)http_user_agent_speed_bytes_per_sec_1K_stat, RecRawStatSyncCount);

  RecRegisterRawStat(http_rsb, RECT_PROCESS, "proxy.process.http.user_agent_speed_bytes_per_sec_10K", RECD_COUNTER, RECP_PERSISTENT,
                     (int)http_user_agent_speed_bytes_per_sec_10K_stat, RecRawStatSyncCount);

  RecRegisterRawStat(http_rsb, RECT_PROCESS, "proxy.process.http.user_agent_speed_bytes_per_sec_100K", RECD_COUNTER,
                     RECP_PERSISTENT, (int)http_user_agent_speed_bytes_per_sec_100K_stat, RecRawStatSyncCount);

  RecRegisterRawStat(http_rsb, RECT_PROCESS, "proxy.process.http.user_agent_speed_bytes_per_sec_1M", RECD_COUNTER, RECP_PERSISTENT,
                     (int)http_user_agent_speed_bytes_per_sec_1M_stat, RecRawStatSyncCount);

  RecRegisterRawStat(http_rsb, RECT_PROCESS, "proxy.process.http.user_agent_speed_bytes_per_sec_10M", RECD_COUNTER, RECP_PERSISTENT,
                     (int)http_user_agent_speed_bytes_per_sec_10M_stat, RecRawStatSyncCount);

  RecRegisterRawStat(http_rsb, RECT_PROCESS, "proxy.process.http.user_agent_speed_bytes_per_sec_100M", RECD_COUNTER,
                     RECP_PERSISTENT, (int)http_user_agent_speed_bytes_per_sec_100M_stat, RecRawStatSyncCount);

  RecRegisterRawStat(http_rsb, RECT_PROCESS, "proxy.process.http.origin_server_speed_bytes_per_sec_100", RECD_COUNTER,
                     RECP_PERSISTENT, (int)http_origin_server_speed_bytes_per_sec_100_stat, RecRawStatSyncCount);

  RecRegisterRawStat(http_rsb, RECT_PROCESS, "proxy.process.http.origin_server_speed_bytes_per_sec_1K", RECD_COUNTER,
                     RECP_PERSISTENT, (int)http_origin_server_speed_bytes_per_sec_1K_stat, RecRawStatSyncCount);

  RecRegisterRawStat(http_rsb, RECT_PROCESS, "proxy.process.http.origin_server_speed_bytes_per_sec_10K", RECD_COUNTER,
                     RECP_PERSISTENT, (int)http_origin_server_speed_bytes_per_sec_10K_stat, RecRawStatSyncCount);

  RecRegisterRawStat(http_rsb, RECT_PROCESS, "proxy.process.http.origin_server_speed_bytes_per_sec_100K", RECD_COUNTER,
                     RECP_PERSISTENT, (int)http_origin_server_speed_bytes_per_sec_100K_stat, RecRawStatSyncCount);

  RecRegisterRawStat(http_rsb, RECT_PROCESS, "proxy.process.http.origin_server_speed_bytes_per_sec_1M", RECD_COUNTER,
                     RECP_PERSISTENT, (int)http_origin_server_speed_bytes_per_sec_1M_stat, RecRawStatSyncCount);

  RecRegisterRawStat(http_rsb, RECT_PROCESS, "proxy.process.http.origin_server_speed_bytes_per_sec_10M", RECD_COUNTER,
                     RECP_PERSISTENT, (int)http_origin_server_speed_bytes_per_sec_10M_stat, RecRawStatSyncCount);

  RecRegisterRawStat(http_rsb, RECT_PROCESS, "proxy.process.http.origin_server_speed_bytes_per_sec_100M", RECD_COUNTER,
                     RECP_PERSISTENT, (int)http_origin_server_speed_bytes_per_sec_100M_stat, RecRawStatSyncCount);

  RecRegisterRawStat(http_rsb, RECT_PROCESS, "proxy.process.http.total_transactions_time", RECD_INT, RECP_PERSISTENT,
                     (int)http_total_transactions_time_stat, RecRawStatSyncSum);

  RecRegisterRawStat(http_rsb, RECT_PROCESS, "proxy.process.http.cache_hit_fresh", RECD_COUNTER, RECP_PERSISTENT,
                     (int)http_cache_hit_fresh_stat, RecRawStatSyncCount);

  RecRegisterRawStat(http_rsb, RECT_PROCESS, "proxy.process.http.cache_hit_mem_fresh", RECD_COUNTER, RECP_PERSISTENT,
                     (int)http_cache_hit_mem_fresh_stat, RecRawStatSyncCount);
  RecRegisterRawStat(http_rsb, RECT_PROCESS, "proxy.process.http.cache_hit_rww", RECD_COUNTER, RECP_PERSISTENT,
                     (int)http_cache_hit_rww_stat, RecRawStatSyncCount);

  RecRegisterRawStat(http_rsb, RECT_PROCESS, "proxy.process.http.cache_hit_revalidated", RECD_COUNTER, RECP_PERSISTENT,
                     (int)http_cache_hit_reval_stat, RecRawStatSyncCount);

  RecRegisterRawStat(http_rsb, RECT_PROCESS, "proxy.process.http.cache_hit_ims", RECD_COUNTER, RECP_PERSISTENT,
                     (int)http_cache_hit_ims_stat, RecRawStatSyncCount);

  RecRegisterRawStat(http_rsb, RECT_PROCESS, "proxy.process.http.cache_hit_stale_served", RECD_COUNTER, RECP_PERSISTENT,
                     (int)http_cache_hit_stale_served_stat, RecRawStatSyncCount);

  RecRegisterRawStat(http_rsb, RECT_PROCESS, "proxy.process.http.cache_miss_cold", RECD_COUNTER, RECP_PERSISTENT,
                     (int)http_cache_miss_cold_stat, RecRawStatSyncCount);

  RecRegisterRawStat(http_rsb, RECT_PROCESS, "proxy.process.http.cache_miss_changed", RECD_COUNTER, RECP_PERSISTENT,
                     (int)http_cache_miss_changed_stat, RecRawStatSyncCount);

  RecRegisterRawStat(http_rsb, RECT_PROCESS, "proxy.process.http.cache_miss_client_no_cache", RECD_COUNTER, RECP_PERSISTENT,
                     (int)http_cache_miss_client_no_cache_stat, RecRawStatSyncCount);

  RecRegisterRawStat(http_rsb, RECT_PROCESS, "proxy.process.http.cache_miss_client_not_cacheable", RECD_COUNTER, RECP_PERSISTENT,
                     (int)http_cache_miss_uncacheable_stat, RecRawStatSyncCount);

  RecRegisterRawStat(http_rsb, RECT_PROCESS, "proxy.process.http.cache_miss_ims", RECD_COUNTER, RECP_PERSISTENT,
                     (int)http_cache_miss_ims_stat, RecRawStatSyncCount);

  RecRegisterRawStat(http_rsb, RECT_PROCESS, "proxy.process.http.cache_read_error", RECD_COUNTER, RECP_PERSISTENT,
                     (int)http_cache_read_error_stat, RecRawStatSyncCount);

  /////////////////////////////////////////
  // Bandwidth Savings Transaction Stats //
  /////////////////////////////////////////

  RecRegisterRawStat(http_rsb, RECT_PROCESS, "proxy.process.http.tcp_hit_count_stat", RECD_COUNTER, RECP_PERSISTENT,
                     (int)http_tcp_hit_count_stat, RecRawStatSyncCount);

  RecRegisterRawStat(http_rsb, RECT_PROCESS, "proxy.process.http.tcp_hit_user_agent_bytes_stat", RECD_INT, RECP_PERSISTENT,
                     (int)http_tcp_hit_user_agent_bytes_stat, RecRawStatSyncSum);

  RecRegisterRawStat(http_rsb, RECT_PROCESS, "proxy.process.http.tcp_hit_origin_server_bytes_stat", RECD_INT, RECP_PERSISTENT,
                     (int)http_tcp_hit_origin_server_bytes_stat, RecRawStatSyncSum);

  RecRegisterRawStat(http_rsb, RECT_PROCESS, "proxy.process.http.tcp_miss_count_stat", RECD_COUNTER, RECP_PERSISTENT,
                     (int)http_tcp_miss_count_stat, RecRawStatSyncCount);

  RecRegisterRawStat(http_rsb, RECT_PROCESS, "proxy.process.http.tcp_miss_user_agent_bytes_stat", RECD_INT, RECP_PERSISTENT,
                     (int)http_tcp_miss_user_agent_bytes_stat, RecRawStatSyncSum);

  RecRegisterRawStat(http_rsb, RECT_PROCESS, "proxy.process.http.tcp_miss_origin_server_bytes_stat", RECD_INT, RECP_PERSISTENT,
                     (int)http_tcp_miss_origin_server_bytes_stat, RecRawStatSyncSum);

  RecRegisterRawStat(http_rsb, RECT_PROCESS, "proxy.process.http.tcp_expired_miss_count_stat", RECD_COUNTER, RECP_PERSISTENT,
                     (int)http_tcp_expired_miss_count_stat, RecRawStatSyncCount);

  RecRegisterRawStat(http_rsb, RECT_PROCESS, "proxy.process.http.tcp_expired_miss_user_agent_bytes_stat", RECD_INT, RECP_PERSISTENT,
                     (int)http_tcp_expired_miss_user_agent_bytes_stat, RecRawStatSyncSum);

  RecRegisterRawStat(http_rsb, RECT_PROCESS, "proxy.process.http.tcp_expired_miss_origin_server_bytes_stat", RECD_INT,
                     RECP_PERSISTENT, (int)http_tcp_expired_miss_origin_server_bytes_stat, RecRawStatSyncSum);

  RecRegisterRawStat(http_rsb, RECT_PROCESS, "proxy.process.http.tcp_refresh_hit_count_stat", RECD_COUNTER, RECP_PERSISTENT,
                     (int)http_tcp_refresh_hit_count_stat, RecRawStatSyncCount);

  RecRegisterRawStat(http_rsb, RECT_PROCESS, "proxy.process.http.tcp_refresh_hit_user_agent_bytes_stat", RECD_INT, RECP_PERSISTENT,
                     (int)http_tcp_refresh_hit_user_agent_bytes_stat, RecRawStatSyncSum);

  RecRegisterRawStat(http_rsb, RECT_PROCESS, "proxy.process.http.tcp_refresh_hit_origin_server_bytes_stat", RECD_INT,
                     RECP_PERSISTENT, (int)http_tcp_refresh_hit_origin_server_bytes_stat, RecRawStatSyncSum);

  RecRegisterRawStat(http_rsb, RECT_PROCESS, "proxy.process.http.tcp_refresh_miss_count_stat", RECD_COUNTER, RECP_PERSISTENT,
                     (int)http_tcp_refresh_miss_count_stat, RecRawStatSyncCount);

  RecRegisterRawStat(http_rsb, RECT_PROCESS, "proxy.process.http.tcp_refresh_miss_user_agent_bytes_stat", RECD_INT, RECP_PERSISTENT,
                     (int)http_tcp_refresh_miss_user_agent_bytes_stat, RecRawStatSyncSum);

  RecRegisterRawStat(http_rsb, RECT_PROCESS, "proxy.process.http.tcp_refresh_miss_origin_server_bytes_stat", RECD_INT,
                     RECP_PERSISTENT, (int)http_tcp_refresh_miss_origin_server_bytes_stat, RecRawStatSyncSum);

  RecRegisterRawStat(http_rsb, RECT_PROCESS, "proxy.process.http.tcp_client_refresh_count_stat", RECD_COUNTER, RECP_PERSISTENT,
                     (int)http_tcp_client_refresh_count_stat, RecRawStatSyncCount);

  RecRegisterRawStat(http_rsb, RECT_PROCESS, "proxy.process.http.tcp_client_refresh_user_agent_bytes_stat", RECD_INT,
                     RECP_PERSISTENT, (int)http_tcp_client_refresh_user_agent_bytes_stat, RecRawStatSyncSum);

  RecRegisterRawStat(http_rsb, RECT_PROCESS, "proxy.process.http.tcp_client_refresh_origin_server_bytes_stat", RECD_INT,
                     RECP_PERSISTENT, (int)http_tcp_client_refresh_origin_server_bytes_stat, RecRawStatSyncSum);

  RecRegisterRawStat(http_rsb, RECT_PROCESS, "proxy.process.http.tcp_ims_hit_count_stat", RECD_COUNTER, RECP_PERSISTENT,
                     (int)http_tcp_ims_hit_count_stat, RecRawStatSyncCount);

  RecRegisterRawStat(http_rsb, RECT_PROCESS, "proxy.process.http.tcp_ims_hit_user_agent_bytes_stat", RECD_INT, RECP_PERSISTENT,
                     (int)http_tcp_ims_hit_user_agent_bytes_stat, RecRawStatSyncSum);

  RecRegisterRawStat(http_rsb, RECT_PROCESS, "proxy.process.http.tcp_ims_hit_origin_server_bytes_stat", RECD_INT, RECP_PERSISTENT,
                     (int)http_tcp_ims_hit_origin_server_bytes_stat, RecRawStatSyncSum);

  RecRegisterRawStat(http_rsb, RECT_PROCESS, "proxy.process.http.tcp_ims_miss_count_stat", RECD_COUNTER, RECP_PERSISTENT,
                     (int)http_tcp_ims_miss_count_stat, RecRawStatSyncCount);

  RecRegisterRawStat(http_rsb, RECT_PROCESS, "proxy.process.http.tcp_ims_miss_user_agent_bytes_stat", RECD_INT, RECP_PERSISTENT,
                     (int)http_tcp_ims_miss_user_agent_bytes_stat, RecRawStatSyncSum);

  RecRegisterRawStat(http_rsb, RECT_PROCESS, "proxy.process.http.tcp_ims_miss_origin_server_bytes_stat", RECD_INT, RECP_PERSISTENT,
                     (int)http_tcp_ims_miss_origin_server_bytes_stat, RecRawStatSyncSum);

  RecRegisterRawStat(http_rsb, RECT_PROCESS, "proxy.process.http.err_client_abort_count_stat", RECD_COUNTER, RECP_PERSISTENT,
                     (int)http_err_client_abort_count_stat, RecRawStatSyncCount);

  RecRegisterRawStat(http_rsb, RECT_PROCESS, "proxy.process.http.err_client_abort_user_agent_bytes_stat", RECD_INT, RECP_PERSISTENT,
                     (int)http_err_client_abort_user_agent_bytes_stat, RecRawStatSyncSum);

  RecRegisterRawStat(http_rsb, RECT_PROCESS, "proxy.process.http.err_client_abort_origin_server_bytes_stat", RECD_INT,
                     RECP_PERSISTENT, (int)http_err_client_abort_origin_server_bytes_stat, RecRawStatSyncSum);

  RecRegisterRawStat(http_rsb, RECT_PROCESS, "proxy.process.http.err_client_read_error_count_stat", RECD_COUNTER, RECP_PERSISTENT,
                     (int)http_err_client_read_error_count_stat, RecRawStatSyncCount);

  RecRegisterRawStat(http_rsb, RECT_PROCESS, "proxy.process.http.err_client_read_error_user_agent_bytes_stat", RECD_INT,
                     RECP_PERSISTENT, (int)http_err_client_read_error_user_agent_bytes_stat, RecRawStatSyncSum);

  RecRegisterRawStat(http_rsb, RECT_PROCESS, "proxy.process.http.err_client_read_error_origin_server_bytes_stat", RECD_INT,
                     RECP_PERSISTENT, (int)http_err_client_read_error_origin_server_bytes_stat, RecRawStatSyncSum);

  RecRegisterRawStat(http_rsb, RECT_PROCESS, "proxy.process.http.err_connect_fail_count_stat", RECD_COUNTER, RECP_PERSISTENT,
                     (int)http_err_connect_fail_count_stat, RecRawStatSyncCount);

  RecRegisterRawStat(http_rsb, RECT_PROCESS, "proxy.process.http.err_connect_fail_user_agent_bytes_stat", RECD_INT, RECP_PERSISTENT,
                     (int)http_err_connect_fail_user_agent_bytes_stat, RecRawStatSyncSum);

  RecRegisterRawStat(http_rsb, RECT_PROCESS, "proxy.process.http.err_connect_fail_origin_server_bytes_stat", RECD_INT,
                     RECP_PERSISTENT, (int)http_err_connect_fail_origin_server_bytes_stat, RecRawStatSyncSum);

  RecRegisterRawStat(http_rsb, RECT_PROCESS, "proxy.process.http.misc_count_stat", RECD_COUNTER, RECP_PERSISTENT,
                     (int)http_misc_count_stat, RecRawStatSyncCount);

  RecRegisterRawStat(http_rsb, RECT_PROCESS, "proxy.process.http.misc_user_agent_bytes_stat", RECD_INT, RECP_PERSISTENT,
                     (int)http_misc_user_agent_bytes_stat, RecRawStatSyncSum);

  RecRegisterRawStat(http_rsb, RECT_PROCESS, "proxy.process.http.http_misc_origin_server_bytes_stat", RECD_INT, RECP_PERSISTENT,
                     (int)http_misc_origin_server_bytes_stat, RecRawStatSyncSum);

  RecRegisterRawStat(http_rsb, RECT_PROCESS, "proxy.process.http.background_fill_bytes_aborted_stat", RECD_INT, RECP_PERSISTENT,
                     (int)http_background_fill_bytes_aborted_stat, RecRawStatSyncSum);

  RecRegisterRawStat(http_rsb, RECT_PROCESS, "proxy.process.http.background_fill_bytes_completed_stat", RECD_INT, RECP_PERSISTENT,
                     (int)http_background_fill_bytes_completed_stat, RecRawStatSyncSum);

  RecRegisterRawStat(http_rsb, RECT_PROCESS, "proxy.process.http.cache_write_errors", RECD_COUNTER, RECP_PERSISTENT,
                     (int)http_cache_write_errors, RecRawStatSyncSum);

  RecRegisterRawStat(http_rsb, RECT_PROCESS, "proxy.process.http.cache_read_errors", RECD_COUNTER, RECP_PERSISTENT,
                     (int)http_cache_read_errors, RecRawStatSyncSum);

  ////////////////////////////////////////////////////////////////////////////////
  // status code counts
  ////////////////////////////////////////////////////////////////////////////////

  RecRegisterRawStat(http_rsb, RECT_PROCESS, "proxy.process.http.100_responses", RECD_COUNTER, RECP_PERSISTENT,
                     (int)http_response_status_100_count_stat, RecRawStatSyncCount);

  RecRegisterRawStat(http_rsb, RECT_PROCESS, "proxy.process.http.101_responses", RECD_COUNTER, RECP_PERSISTENT,
                     (int)http_response_status_101_count_stat, RecRawStatSyncCount);

  RecRegisterRawStat(http_rsb, RECT_PROCESS, "proxy.process.http.1xx_responses", RECD_COUNTER, RECP_PERSISTENT,
                     (int)http_response_status_1xx_count_stat, RecRawStatSyncCount);

  RecRegisterRawStat(http_rsb, RECT_PROCESS, "proxy.process.http.200_responses", RECD_COUNTER, RECP_PERSISTENT,
                     (int)http_response_status_200_count_stat, RecRawStatSyncCount);

  RecRegisterRawStat(http_rsb, RECT_PROCESS, "proxy.process.http.201_responses", RECD_COUNTER, RECP_PERSISTENT,
                     (int)http_response_status_201_count_stat, RecRawStatSyncCount);

  RecRegisterRawStat(http_rsb, RECT_PROCESS, "proxy.process.http.202_responses", RECD_COUNTER, RECP_PERSISTENT,
                     (int)http_response_status_202_count_stat, RecRawStatSyncCount);

  RecRegisterRawStat(http_rsb, RECT_PROCESS, "proxy.process.http.203_responses", RECD_COUNTER, RECP_PERSISTENT,
                     (int)http_response_status_203_count_stat, RecRawStatSyncCount);

  RecRegisterRawStat(http_rsb, RECT_PROCESS, "proxy.process.http.204_responses", RECD_COUNTER, RECP_PERSISTENT,
                     (int)http_response_status_204_count_stat, RecRawStatSyncCount);

  RecRegisterRawStat(http_rsb, RECT_PROCESS, "proxy.process.http.205_responses", RECD_COUNTER, RECP_PERSISTENT,
                     (int)http_response_status_205_count_stat, RecRawStatSyncCount);

  RecRegisterRawStat(http_rsb, RECT_PROCESS, "proxy.process.http.206_responses", RECD_COUNTER, RECP_PERSISTENT,
                     (int)http_response_status_206_count_stat, RecRawStatSyncCount);

  RecRegisterRawStat(http_rsb, RECT_PROCESS, "proxy.process.http.2xx_responses", RECD_COUNTER, RECP_PERSISTENT,
                     (int)http_response_status_2xx_count_stat, RecRawStatSyncCount);

  RecRegisterRawStat(http_rsb, RECT_PROCESS, "proxy.process.http.300_responses", RECD_COUNTER, RECP_PERSISTENT,
                     (int)http_response_status_300_count_stat, RecRawStatSyncCount);

  RecRegisterRawStat(http_rsb, RECT_PROCESS, "proxy.process.http.301_responses", RECD_COUNTER, RECP_PERSISTENT,
                     (int)http_response_status_301_count_stat, RecRawStatSyncCount);

  RecRegisterRawStat(http_rsb, RECT_PROCESS, "proxy.process.http.302_responses", RECD_COUNTER, RECP_PERSISTENT,
                     (int)http_response_status_302_count_stat, RecRawStatSyncCount);

  RecRegisterRawStat(http_rsb, RECT_PROCESS, "proxy.process.http.303_responses", RECD_COUNTER, RECP_PERSISTENT,
                     (int)http_response_status_303_count_stat, RecRawStatSyncCount);

  RecRegisterRawStat(http_rsb, RECT_PROCESS, "proxy.process.http.304_responses", RECD_COUNTER, RECP_PERSISTENT,
                     (int)http_response_status_304_count_stat, RecRawStatSyncCount);

  RecRegisterRawStat(http_rsb, RECT_PROCESS, "proxy.process.http.305_responses", RECD_COUNTER, RECP_PERSISTENT,
                     (int)http_response_status_305_count_stat, RecRawStatSyncCount);

  RecRegisterRawStat(http_rsb, RECT_PROCESS, "proxy.process.http.307_responses", RECD_COUNTER, RECP_PERSISTENT,
                     (int)http_response_status_307_count_stat, RecRawStatSyncCount);

  RecRegisterRawStat(http_rsb, RECT_PROCESS, "proxy.process.http.308_responses", RECD_COUNTER, RECP_PERSISTENT,
                     (int)http_response_status_308_count_stat, RecRawStatSyncCount);

  RecRegisterRawStat(http_rsb, RECT_PROCESS, "proxy.process.http.3xx_responses", RECD_COUNTER, RECP_PERSISTENT,
                     (int)http_response_status_3xx_count_stat, RecRawStatSyncCount);

  RecRegisterRawStat(http_rsb, RECT_PROCESS, "proxy.process.http.400_responses", RECD_COUNTER, RECP_PERSISTENT,
                     (int)http_response_status_400_count_stat, RecRawStatSyncCount);

  RecRegisterRawStat(http_rsb, RECT_PROCESS, "proxy.process.http.401_responses", RECD_COUNTER, RECP_PERSISTENT,
                     (int)http_response_status_401_count_stat, RecRawStatSyncCount);

  RecRegisterRawStat(http_rsb, RECT_PROCESS, "proxy.process.http.402_responses", RECD_COUNTER, RECP_PERSISTENT,
                     (int)http_response_status_402_count_stat, RecRawStatSyncCount);

  RecRegisterRawStat(http_rsb, RECT_PROCESS, "proxy.process.http.403_responses", RECD_COUNTER, RECP_PERSISTENT,
                     (int)http_response_status_403_count_stat, RecRawStatSyncCount);

  RecRegisterRawStat(http_rsb, RECT_PROCESS, "proxy.process.http.404_responses", RECD_COUNTER, RECP_PERSISTENT,
                     (int)http_response_status_404_count_stat, RecRawStatSyncCount);

  RecRegisterRawStat(http_rsb, RECT_PROCESS, "proxy.process.http.405_responses", RECD_COUNTER, RECP_PERSISTENT,
                     (int)http_response_status_405_count_stat, RecRawStatSyncCount);

  RecRegisterRawStat(http_rsb, RECT_PROCESS, "proxy.process.http.406_responses", RECD_COUNTER, RECP_PERSISTENT,
                     (int)http_response_status_406_count_stat, RecRawStatSyncCount);

  RecRegisterRawStat(http_rsb, RECT_PROCESS, "proxy.process.http.407_responses", RECD_COUNTER, RECP_PERSISTENT,
                     (int)http_response_status_407_count_stat, RecRawStatSyncCount);

  RecRegisterRawStat(http_rsb, RECT_PROCESS, "proxy.process.http.408_responses", RECD_COUNTER, RECP_PERSISTENT,
                     (int)http_response_status_408_count_stat, RecRawStatSyncCount);

  RecRegisterRawStat(http_rsb, RECT_PROCESS, "proxy.process.http.409_responses", RECD_COUNTER, RECP_PERSISTENT,
                     (int)http_response_status_409_count_stat, RecRawStatSyncCount);

  RecRegisterRawStat(http_rsb, RECT_PROCESS, "proxy.process.http.410_responses", RECD_COUNTER, RECP_PERSISTENT,
                     (int)http_response_status_410_count_stat, RecRawStatSyncCount);

  RecRegisterRawStat(http_rsb, RECT_PROCESS, "proxy.process.http.411_responses", RECD_COUNTER, RECP_PERSISTENT,
                     (int)http_response_status_411_count_stat, RecRawStatSyncCount);

  RecRegisterRawStat(http_rsb, RECT_PROCESS, "proxy.process.http.412_responses", RECD_COUNTER, RECP_PERSISTENT,
                     (int)http_response_status_412_count_stat, RecRawStatSyncCount);

  RecRegisterRawStat(http_rsb, RECT_PROCESS, "proxy.process.http.413_responses", RECD_COUNTER, RECP_PERSISTENT,
                     (int)http_response_status_413_count_stat, RecRawStatSyncCount);

  RecRegisterRawStat(http_rsb, RECT_PROCESS, "proxy.process.http.414_responses", RECD_COUNTER, RECP_PERSISTENT,
                     (int)http_response_status_414_count_stat, RecRawStatSyncCount);

  RecRegisterRawStat(http_rsb, RECT_PROCESS, "proxy.process.http.415_responses", RECD_COUNTER, RECP_PERSISTENT,
                     (int)http_response_status_415_count_stat, RecRawStatSyncCount);

  RecRegisterRawStat(http_rsb, RECT_PROCESS, "proxy.process.http.416_responses", RECD_COUNTER, RECP_PERSISTENT,
                     (int)http_response_status_416_count_stat, RecRawStatSyncCount);

  RecRegisterRawStat(http_rsb, RECT_PROCESS, "proxy.process.http.4xx_responses", RECD_COUNTER, RECP_PERSISTENT,
                     (int)http_response_status_4xx_count_stat, RecRawStatSyncCount);

  RecRegisterRawStat(http_rsb, RECT_PROCESS, "proxy.process.http.500_responses", RECD_COUNTER, RECP_PERSISTENT,
                     (int)http_response_status_500_count_stat, RecRawStatSyncCount);

  RecRegisterRawStat(http_rsb, RECT_PROCESS, "proxy.process.http.501_responses", RECD_COUNTER, RECP_PERSISTENT,
                     (int)http_response_status_501_count_stat, RecRawStatSyncCount);

  RecRegisterRawStat(http_rsb, RECT_PROCESS, "proxy.process.http.502_responses", RECD_COUNTER, RECP_PERSISTENT,
                     (int)http_response_status_502_count_stat, RecRawStatSyncCount);

  RecRegisterRawStat(http_rsb, RECT_PROCESS, "proxy.process.http.503_responses", RECD_COUNTER, RECP_PERSISTENT,
                     (int)http_response_status_503_count_stat, RecRawStatSyncCount);

  RecRegisterRawStat(http_rsb, RECT_PROCESS, "proxy.process.http.504_responses", RECD_COUNTER, RECP_PERSISTENT,
                     (int)http_response_status_504_count_stat, RecRawStatSyncCount);

  RecRegisterRawStat(http_rsb, RECT_PROCESS, "proxy.process.http.505_responses", RECD_COUNTER, RECP_PERSISTENT,
                     (int)http_response_status_505_count_stat, RecRawStatSyncCount);

  RecRegisterRawStat(http_rsb, RECT_PROCESS, "proxy.process.http.5xx_responses", RECD_COUNTER, RECP_PERSISTENT,
                     (int)http_response_status_5xx_count_stat, RecRawStatSyncCount);

  ////////////////////////////////////////////////////////////////////////////////
  // http - time and count of transactions classified by client's point of view //
  //  the internal stat is in msecs, the output time is float seconds           //
  ////////////////////////////////////////////////////////////////////////////////

  RecRegisterRawStat(http_rsb, RECT_PROCESS, "proxy.process.http.transaction_counts.hit_fresh", RECD_COUNTER, RECP_PERSISTENT,
                     (int)http_ua_msecs_counts_hit_fresh_stat, RecRawStatSyncCount);
  RecRegisterRawStat(http_rsb, RECT_PROCESS, "proxy.process.http.transaction_totaltime.hit_fresh", RECD_FLOAT, RECP_PERSISTENT,
                     (int)http_ua_msecs_counts_hit_fresh_stat, RecRawStatSyncIntMsecsToFloatSeconds);

  RecRegisterRawStat(http_rsb, RECT_PROCESS, "proxy.process.http.transaction_counts.hit_fresh.process", RECD_COUNTER,
                     RECP_PERSISTENT, (int)http_ua_msecs_counts_hit_fresh_process_stat, RecRawStatSyncCount);
  RecRegisterRawStat(http_rsb, RECT_PROCESS, "proxy.process.http.transaction_totaltime.hit_fresh.process", RECD_FLOAT,
                     RECP_PERSISTENT, (int)http_ua_msecs_counts_hit_fresh_process_stat, RecRawStatSyncIntMsecsToFloatSeconds);

  RecRegisterRawStat(http_rsb, RECT_PROCESS, "proxy.process.http.transaction_counts.hit_revalidated", RECD_COUNTER, RECP_PERSISTENT,
                     (int)http_ua_msecs_counts_hit_reval_stat, RecRawStatSyncCount);
  RecRegisterRawStat(http_rsb, RECT_PROCESS, "proxy.process.http.transaction_totaltime.hit_revalidated", RECD_FLOAT,
                     RECP_PERSISTENT, (int)http_ua_msecs_counts_hit_reval_stat, RecRawStatSyncIntMsecsToFloatSeconds);

  RecRegisterRawStat(http_rsb, RECT_PROCESS, "proxy.process.http.transaction_counts.miss_cold", RECD_COUNTER, RECP_PERSISTENT,
                     (int)http_ua_msecs_counts_miss_cold_stat, RecRawStatSyncCount);
  RecRegisterRawStat(http_rsb, RECT_PROCESS, "proxy.process.http.transaction_totaltime.miss_cold", RECD_FLOAT, RECP_PERSISTENT,
                     (int)http_ua_msecs_counts_miss_cold_stat, RecRawStatSyncIntMsecsToFloatSeconds);

  RecRegisterRawStat(http_rsb, RECT_PROCESS, "proxy.process.http.transaction_counts.miss_not_cacheable", RECD_COUNTER,
                     RECP_PERSISTENT, (int)http_ua_msecs_counts_miss_uncacheable_stat, RecRawStatSyncCount);
  RecRegisterRawStat(http_rsb, RECT_PROCESS, "proxy.process.http.transaction_totaltime.miss_not_cacheable", RECD_FLOAT,
                     RECP_PERSISTENT, (int)http_ua_msecs_counts_miss_uncacheable_stat, RecRawStatSyncIntMsecsToFloatSeconds);

  RecRegisterRawStat(http_rsb, RECT_PROCESS, "proxy.process.http.transaction_counts.miss_changed", RECD_COUNTER, RECP_PERSISTENT,
                     (int)http_ua_msecs_counts_miss_changed_stat, RecRawStatSyncCount);
  RecRegisterRawStat(http_rsb, RECT_PROCESS, "proxy.process.http.transaction_totaltime.miss_changed", RECD_FLOAT, RECP_PERSISTENT,
                     (int)http_ua_msecs_counts_miss_changed_stat, RecRawStatSyncIntMsecsToFloatSeconds);

  RecRegisterRawStat(http_rsb, RECT_PROCESS, "proxy.process.http.transaction_counts.miss_client_no_cache", RECD_COUNTER,
                     RECP_PERSISTENT, (int)http_ua_msecs_counts_miss_client_no_cache_stat, RecRawStatSyncCount);
  RecRegisterRawStat(http_rsb, RECT_PROCESS, "proxy.process.http.transaction_totaltime.miss_client_no_cache", RECD_FLOAT,
                     RECP_PERSISTENT, (int)http_ua_msecs_counts_miss_client_no_cache_stat, RecRawStatSyncIntMsecsToFloatSeconds);

  RecRegisterRawStat(http_rsb, RECT_PROCESS, "proxy.process.http.transaction_counts.errors.aborts", RECD_COUNTER, RECP_PERSISTENT,
                     (int)http_ua_msecs_counts_errors_aborts_stat, RecRawStatSyncCount);
  RecRegisterRawStat(http_rsb, RECT_PROCESS, "proxy.process.http.transaction_totaltime.errors.aborts", RECD_FLOAT, RECP_PERSISTENT,
                     (int)http_ua_msecs_counts_errors_aborts_stat, RecRawStatSyncIntMsecsToFloatSeconds);

  RecRegisterRawStat(http_rsb, RECT_PROCESS, "proxy.process.http.transaction_counts.errors.possible_aborts", RECD_COUNTER,
                     RECP_PERSISTENT, (int)http_ua_msecs_counts_errors_possible_aborts_stat, RecRawStatSyncCount);
  RecRegisterRawStat(http_rsb, RECT_PROCESS, "proxy.process.http.transaction_totaltime.errors.possible_aborts", RECD_FLOAT,
                     RECP_PERSISTENT, (int)http_ua_msecs_counts_errors_possible_aborts_stat, RecRawStatSyncIntMsecsToFloatSeconds);

  RecRegisterRawStat(http_rsb, RECT_PROCESS, "proxy.process.http.transaction_counts.errors.connect_failed", RECD_COUNTER,
                     RECP_PERSISTENT, (int)http_ua_msecs_counts_errors_connect_failed_stat, RecRawStatSyncCount);
  RecRegisterRawStat(http_rsb, RECT_PROCESS, "proxy.process.http.transaction_totaltime.errors.connect_failed", RECD_FLOAT,
                     RECP_PERSISTENT, (int)http_ua_msecs_counts_errors_connect_failed_stat, RecRawStatSyncIntMsecsToFloatSeconds);

  RecRegisterRawStat(http_rsb, RECT_PROCESS, "proxy.process.http.transaction_counts.errors.other", RECD_COUNTER, RECP_PERSISTENT,
                     (int)http_ua_msecs_counts_errors_other_stat, RecRawStatSyncCount);
  RecRegisterRawStat(http_rsb, RECT_PROCESS, "proxy.process.http.transaction_totaltime.errors.other", RECD_FLOAT, RECP_PERSISTENT,
                     (int)http_ua_msecs_counts_errors_other_stat, RecRawStatSyncIntMsecsToFloatSeconds);

  RecRegisterRawStat(http_rsb, RECT_PROCESS, "proxy.process.http.transaction_counts.other.unclassified", RECD_COUNTER,
                     RECP_PERSISTENT, (int)http_ua_msecs_counts_other_unclassified_stat, RecRawStatSyncCount);
  RecRegisterRawStat(http_rsb, RECT_PROCESS, "proxy.process.http.transaction_totaltime.other.unclassified", RECD_FLOAT,
                     RECP_PERSISTENT, (int)http_ua_msecs_counts_other_unclassified_stat, RecRawStatSyncIntMsecsToFloatSeconds);

  RecRegisterRawStat(http_rsb, RECT_PROCESS, "proxy.process.http.disallowed_post_100_continue", RECD_COUNTER, RECP_PERSISTENT,
                     (int)disallowed_post_100_continue, RecRawStatSyncCount);

  RecRegisterRawStat(http_rsb, RECT_PROCESS, "proxy.process.http.total_x_redirect_count", RECD_COUNTER, RECP_PERSISTENT,
                     (int)http_total_x_redirect_stat, RecRawStatSyncCount);

  RecRegisterRawStat(http_rsb, RECT_PROCESS, "proxy.process.https.incoming_requests", RECD_COUNTER, RECP_PERSISTENT,
                     (int)https_incoming_requests_stat, RecRawStatSyncCount);
  RecRegisterRawStat(http_rsb, RECT_PROCESS, "proxy.process.https.total_client_connections", RECD_COUNTER, RECP_PERSISTENT,
                     (int)https_total_client_connections_stat, RecRawStatSyncCount);
  RecRegisterRawStat(http_rsb, RECT_PROCESS, "proxy.process.http.origin_connections_throttled_out", RECD_COUNTER, RECP_PERSISTENT,
                     (int)http_origin_connections_throttled_stat, RecRawStatSyncCount);
  RecRegisterRawStat(http_rsb, RECT_PROCESS, "proxy.process.http.post_body_too_large", RECD_COUNTER, RECP_PERSISTENT,
                     (int)http_post_body_too_large, RecRawStatSyncCount);
  RecRegisterRawStat(http_rsb, RECT_PROCESS, "proxy.process.http.origin.connect.adjust_thread", RECD_COUNTER, RECP_NON_PERSISTENT,
                     (int)http_origin_connect_adjust_thread_stat, RecRawStatSyncCount);
  HTTP_CLEAR_DYN_STAT(http_origin_connect_adjust_thread_stat);
  RecRegisterRawStat(http_rsb, RECT_PROCESS, "proxy.process.http.cache.open_write.adjust_thread", RECD_COUNTER, RECP_NON_PERSISTENT,
                     (int)http_cache_open_write_adjust_thread_stat, RecRawStatSyncCount);
  HTTP_CLEAR_DYN_STAT(http_cache_open_write_adjust_thread_stat);
  // milestones
  RecRegisterRawStat(http_rsb, RECT_PROCESS, "proxy.process.http.milestone.ua_begin", RECD_COUNTER, RECP_PERSISTENT,
                     (int)http_ua_begin_time_stat, RecRawStatSyncSum);
  RecRegisterRawStat(http_rsb, RECT_PROCESS, "proxy.process.http.milestone.ua_first_read", RECD_COUNTER, RECP_PERSISTENT,
                     (int)http_ua_first_read_time_stat, RecRawStatSyncSum);
  RecRegisterRawStat(http_rsb, RECT_PROCESS, "proxy.process.http.milestone.ua_read_header_done", RECD_COUNTER, RECP_PERSISTENT,
                     (int)http_ua_read_header_done_time_stat, RecRawStatSyncSum);
  RecRegisterRawStat(http_rsb, RECT_PROCESS, "proxy.process.http.milestone.ua_begin_write", RECD_COUNTER, RECP_PERSISTENT,
                     (int)http_ua_begin_write_time_stat, RecRawStatSyncSum);
  RecRegisterRawStat(http_rsb, RECT_PROCESS, "proxy.process.http.milestone.ua_close", RECD_COUNTER, RECP_PERSISTENT,
                     (int)http_ua_close_time_stat, RecRawStatSyncSum);
  RecRegisterRawStat(http_rsb, RECT_PROCESS, "proxy.process.http.milestone.server_first_connect", RECD_COUNTER, RECP_PERSISTENT,
                     (int)http_server_first_connect_time_stat, RecRawStatSyncSum);
  RecRegisterRawStat(http_rsb, RECT_PROCESS, "proxy.process.http.milestone.server_connect", RECD_COUNTER, RECP_PERSISTENT,
                     (int)http_server_connect_time_stat, RecRawStatSyncSum);
  RecRegisterRawStat(http_rsb, RECT_PROCESS, "proxy.process.http.milestone.server_connect_end", RECD_COUNTER, RECP_PERSISTENT,
                     (int)http_server_connect_end_time_stat, RecRawStatSyncSum);
  RecRegisterRawStat(http_rsb, RECT_PROCESS, "proxy.process.http.milestone.server_begin_write", RECD_COUNTER, RECP_PERSISTENT,
                     (int)http_server_begin_write_time_stat, RecRawStatSyncSum);
  RecRegisterRawStat(http_rsb, RECT_PROCESS, "proxy.process.http.milestone.server_first_read", RECD_COUNTER, RECP_PERSISTENT,
                     (int)http_server_first_read_time_stat, RecRawStatSyncSum);
  RecRegisterRawStat(http_rsb, RECT_PROCESS, "proxy.process.http.milestone.server_read_header_done", RECD_COUNTER, RECP_PERSISTENT,
                     (int)http_server_read_header_done_time_stat, RecRawStatSyncSum);
  RecRegisterRawStat(http_rsb, RECT_PROCESS, "proxy.process.http.milestone.server_close", RECD_COUNTER, RECP_PERSISTENT,
                     (int)http_server_close_time_stat, RecRawStatSyncSum);
  RecRegisterRawStat(http_rsb, RECT_PROCESS, "proxy.process.http.milestone.cache_open_read_begin", RECD_COUNTER, RECP_PERSISTENT,
                     (int)http_cache_open_read_begin_time_stat, RecRawStatSyncSum);
  RecRegisterRawStat(http_rsb, RECT_PROCESS, "proxy.process.http.milestone.cache_open_read_end", RECD_COUNTER, RECP_PERSISTENT,
                     (int)http_cache_open_read_end_time_stat, RecRawStatSyncSum);
  RecRegisterRawStat(http_rsb, RECT_PROCESS, "proxy.process.http.milestone.cache_open_write_begin", RECD_COUNTER, RECP_PERSISTENT,
                     (int)http_cache_open_write_begin_time_stat, RecRawStatSyncSum);
  RecRegisterRawStat(http_rsb, RECT_PROCESS, "proxy.process.http.milestone.cache_open_write_end", RECD_COUNTER, RECP_PERSISTENT,
                     (int)http_cache_open_write_end_time_stat, RecRawStatSyncSum);
  RecRegisterRawStat(http_rsb, RECT_PROCESS, "proxy.process.http.milestone.dns_lookup_begin", RECD_COUNTER, RECP_PERSISTENT,
                     (int)http_dns_lookup_begin_time_stat, RecRawStatSyncSum);
  RecRegisterRawStat(http_rsb, RECT_PROCESS, "proxy.process.http.milestone.dns_lookup_end", RECD_COUNTER, RECP_PERSISTENT,
                     (int)http_dns_lookup_end_time_stat, RecRawStatSyncSum);
  RecRegisterRawStat(http_rsb, RECT_PROCESS, "proxy.process.http.milestone.sm_start", RECD_COUNTER, RECP_PERSISTENT,
                     (int)http_sm_start_time_stat, RecRawStatSyncSum);
  RecRegisterRawStat(http_rsb, RECT_PROCESS, "proxy.process.http.milestone.sm_finish", RECD_COUNTER, RECP_PERSISTENT,
                     (int)http_sm_finish_time_stat, RecRawStatSyncSum);

  RecRegisterRawStat(http_rsb, RECT_PROCESS, "proxy.process.http.dead_server.no_requests", RECD_COUNTER, RECP_PERSISTENT,
                     (int)http_dead_server_no_requests, RecRawStatSyncSum);
}

static bool
set_negative_caching_list(const char *name, RecDataT dtype, RecData data, HttpConfigParams *c, bool update)
{
  bool ret = false;
  HttpStatusBitset set;
  // values from proxy.config.http.negative_caching_list
  if (0 == strcasecmp("proxy.config.http.negative_caching_list", name) && RECD_STRING == dtype && data.rec_string) {
    // parse the list of status codes
    ts::TextView status_list(data.rec_string, strlen(data.rec_string));
    auto is_sep{[](char c) { return isspace(c) || ',' == c || ';' == c; }};
    while (!status_list.ltrim_if(is_sep).empty()) {
      ts::TextView span, token{status_list.take_prefix_if(is_sep)};
      auto n = ts::svtoi(token, &span);
      if (span.size() != token.size()) {
        Error("Invalid status code '%.*s' for negative caching: not a number", static_cast<int>(token.size()), token.data());
      } else if (n <= 0 || n >= HTTP_STATUS_NUMBER) {
        Error("Invalid status code '%.*s' for negative caching: out of range", static_cast<int>(token.size()), token.data());
      } else {
        set[n] = true;
      }
    }
  }
  // set the return value
  if (set != c->negative_caching_list) {
    c->negative_caching_list = set;
    ret                      = ret || update;
  }
  return ret;
}

// Method of getting the status code bitset
static int
negative_caching_list_cb(const char *name, RecDataT dtype, RecData data, void *cookie)
{
  HttpConfigParams *c = static_cast<HttpConfigParams *>(cookie);
  // Signal an update if valid value arrived.
  if (set_negative_caching_list(name, dtype, data, c, true)) {
    http_config_cb(name, dtype, data, cookie);
  }
  return REC_ERR_OKAY;
}

// Method of loading the negative caching config bitset
void
load_negative_caching_var(RecRecord const *r, void *cookie)
{
  HttpConfigParams *c = static_cast<HttpConfigParams *>(cookie);
  set_negative_caching_list(r->name, r->data_type, r->data, c, false);
}

////////////////////////////////////////////////////////////////
//
//  HttpConfig::startup()
//
////////////////////////////////////////////////////////////////
void
HttpConfig::startup()
{
  extern void SSLConfigInit(IpMap * map);
  http_rsb = RecAllocateRawStatBlock(static_cast<int>(http_stat_count));
  register_stat_callbacks();

  HttpConfigParams &c = m_master;

  http_config_cont = new HttpConfigCont;

  HttpEstablishStaticConfigStringAlloc(c.proxy_hostname, "proxy.config.proxy_name");
  c.proxy_hostname_len = -1;

  if (c.proxy_hostname == nullptr) {
    c.proxy_hostname    = static_cast<char *>(ats_malloc(sizeof(char)));
    c.proxy_hostname[0] = '\0';
  }

  RecHttpLoadIp("proxy.local.incoming_ip_to_bind", c.inbound_ip4, c.inbound_ip6);
  RecHttpLoadIp("proxy.local.outgoing_ip_to_bind", c.outbound_ip4, c.outbound_ip6);
  RecHttpLoadIpMap("proxy.config.http.proxy_protocol_allowlist", c.config_proxy_protocol_ipmap);
  SSLConfigInit(&c.config_proxy_protocol_ipmap);

  HttpEstablishStaticConfigLongLong(c.server_max_connections, "proxy.config.http.server_max_connections");
  HttpEstablishStaticConfigLongLong(c.max_websocket_connections, "proxy.config.http.websocket.max_number_of_connections");
  HttpEstablishStaticConfigByte(c.oride.attach_server_session_to_client, "proxy.config.http.attach_server_session_to_client");
  HttpEstablishStaticConfigLongLong(c.oride.max_proxy_cycles, "proxy.config.http.max_proxy_cycles");

  HttpEstablishStaticConfigLongLong(c.oride.tunnel_activity_check_period, "proxy.config.tunnel.activity_check_period");

  HttpEstablishStaticConfigLongLong(c.http_request_line_max_size, "proxy.config.http.request_line_max_size");
  HttpEstablishStaticConfigLongLong(c.http_hdr_field_max_size, "proxy.config.http.header_field_max_size");

  HttpEstablishStaticConfigByte(c.disable_ssl_parenting, "proxy.local.http.parent_proxy.disable_connect_tunneling");
  HttpEstablishStaticConfigByte(c.oride.forward_connect_method, "proxy.config.http.forward_connect_method");

  HttpEstablishStaticConfigByte(c.no_dns_forward_to_parent, "proxy.config.http.no_dns_just_forward_to_parent");
  HttpEstablishStaticConfigByte(c.oride.uncacheable_requests_bypass_parent, "proxy.config.http.uncacheable_requests_bypass_parent");
  HttpEstablishStaticConfigByte(c.oride.doc_in_cache_skip_dns, "proxy.config.http.doc_in_cache_skip_dns");

  HttpEstablishStaticConfigByte(c.no_origin_server_dns, "proxy.config.http.no_origin_server_dns");
  HttpEstablishStaticConfigByte(c.use_client_target_addr, "proxy.config.http.use_client_target_addr");
  HttpEstablishStaticConfigByte(c.use_client_source_port, "proxy.config.http.use_client_source_port");
  HttpEstablishStaticConfigByte(c.oride.maintain_pristine_host_hdr, "proxy.config.url_remap.pristine_host_hdr");

  HttpEstablishStaticConfigByte(c.oride.insert_request_via_string, "proxy.config.http.insert_request_via_str");
  HttpEstablishStaticConfigByte(c.oride.insert_response_via_string, "proxy.config.http.insert_response_via_str");
  HttpEstablishStaticConfigLongLong(c.oride.proxy_response_hsts_max_age, "proxy.config.ssl.hsts_max_age");
  HttpEstablishStaticConfigByte(c.oride.proxy_response_hsts_include_subdomains, "proxy.config.ssl.hsts_include_subdomains");

  HttpEstablishStaticConfigStringAlloc(c.proxy_request_via_string, "proxy.config.http.request_via_str");
  c.proxy_request_via_string_len = -1;
  HttpEstablishStaticConfigStringAlloc(c.proxy_response_via_string, "proxy.config.http.response_via_str");
  c.proxy_response_via_string_len = -1;

  HttpEstablishStaticConfigByte(c.oride.keep_alive_enabled_in, "proxy.config.http.keep_alive_enabled_in");
  HttpEstablishStaticConfigByte(c.oride.keep_alive_enabled_out, "proxy.config.http.keep_alive_enabled_out");
  HttpEstablishStaticConfigByte(c.oride.chunking_enabled, "proxy.config.http.chunking_enabled");
  HttpEstablishStaticConfigLongLong(c.oride.http_chunking_size, "proxy.config.http.chunking.size");
  HttpEstablishStaticConfigByte(c.oride.flow_control_enabled, "proxy.config.http.flow_control.enabled");
  HttpEstablishStaticConfigLongLong(c.oride.flow_high_water_mark, "proxy.config.http.flow_control.high_water");
  HttpEstablishStaticConfigLongLong(c.oride.flow_low_water_mark, "proxy.config.http.flow_control.low_water");
  HttpEstablishStaticConfigByte(c.oride.post_check_content_length_enabled, "proxy.config.http.post.check.content_length.enabled");
  HttpEstablishStaticConfigByte(c.oride.request_buffer_enabled, "proxy.config.http.request_buffer_enabled");
  HttpEstablishStaticConfigByte(c.strict_uri_parsing, "proxy.config.http.strict_uri_parsing");

  // [amc] This is a bit of a mess, need to figure out to make this cleaner.
  RecRegisterConfigUpdateCb("proxy.config.http.server_session_sharing.match", &http_server_session_sharing_cb, &c);
  http_config_enum_mask_read("proxy.config.http.server_session_sharing.match", c.oride.server_session_sharing_match);
  HttpEstablishStaticConfigStringAlloc(c.oride.server_session_sharing_match_str, "proxy.config.http.server_session_sharing.match");
  http_config_enum_read("proxy.config.http.server_session_sharing.pool", SessionSharingPoolStrings, c.server_session_sharing_pool);
  httpSessionManager.set_pool_type(c.server_session_sharing_pool);

  RecRegisterConfigUpdateCb("proxy.config.http.insert_forwarded", &http_insert_forwarded_cb, &c);
  {
    char str[512];

    if (REC_ERR_OKAY == RecGetRecordString("proxy.config.http.insert_forwarded", str, sizeof(str))) {
      ts::LocalBufferWriter<1024> error;
      HttpForwarded::OptionBitSet bs = HttpForwarded::optStrToBitset(std::string_view(str), error);
      if (!error.size()) {
        c.oride.insert_forwarded = bs;
      } else {
        Error("HTTP %.*s", static_cast<int>(error.size()), error.data());
      }
    }
  }

  HttpEstablishStaticConfigByte(c.oride.auth_server_session_private, "proxy.config.http.auth_server_session_private");

  HttpEstablishStaticConfigByte(c.oride.keep_alive_post_out, "proxy.config.http.keep_alive_post_out");

  HttpEstablishStaticConfigLongLong(c.oride.keep_alive_no_activity_timeout_in,
                                    "proxy.config.http.keep_alive_no_activity_timeout_in");
  HttpEstablishStaticConfigLongLong(c.oride.keep_alive_no_activity_timeout_out,
                                    "proxy.config.http.keep_alive_no_activity_timeout_out");
  HttpEstablishStaticConfigLongLong(c.oride.transaction_no_activity_timeout_in,
                                    "proxy.config.http.transaction_no_activity_timeout_in");
  HttpEstablishStaticConfigLongLong(c.oride.transaction_no_activity_timeout_out,
                                    "proxy.config.http.transaction_no_activity_timeout_out");
  HttpEstablishStaticConfigLongLong(c.oride.websocket_active_timeout, "proxy.config.websocket.active_timeout");
  HttpEstablishStaticConfigLongLong(c.oride.websocket_inactive_timeout, "proxy.config.websocket.no_activity_timeout");

  HttpEstablishStaticConfigLongLong(c.oride.transaction_active_timeout_in, "proxy.config.http.transaction_active_timeout_in");
  HttpEstablishStaticConfigLongLong(c.oride.transaction_active_timeout_out, "proxy.config.http.transaction_active_timeout_out");
  HttpEstablishStaticConfigLongLong(c.accept_no_activity_timeout, "proxy.config.http.accept_no_activity_timeout");

  HttpEstablishStaticConfigLongLong(c.oride.background_fill_active_timeout, "proxy.config.http.background_fill_active_timeout");
  HttpEstablishStaticConfigFloat(c.oride.background_fill_threshold, "proxy.config.http.background_fill_completed_threshold");

  HttpEstablishStaticConfigLongLong(c.oride.connect_attempts_max_retries, "proxy.config.http.connect_attempts_max_retries");
  HttpEstablishStaticConfigLongLong(c.oride.connect_attempts_max_retries_dead_server,
                                    "proxy.config.http.connect_attempts_max_retries_dead_server");

  HttpEstablishStaticConfigLongLong(c.oride.connect_dead_policy, "proxy.config.http.connect.dead.policy");

  HttpEstablishStaticConfigLongLong(c.oride.connect_attempts_rr_retries, "proxy.config.http.connect_attempts_rr_retries");
  HttpEstablishStaticConfigLongLong(c.oride.connect_attempts_timeout, "proxy.config.http.connect_attempts_timeout");
  HttpEstablishStaticConfigLongLong(c.oride.parent_connect_attempts, "proxy.config.http.parent_proxy.total_connect_attempts");
  HttpEstablishStaticConfigLongLong(c.oride.parent_retry_time, "proxy.config.http.parent_proxy.retry_time");
  HttpEstablishStaticConfigLongLong(c.oride.parent_fail_threshold, "proxy.config.http.parent_proxy.fail_threshold");
  HttpEstablishStaticConfigLongLong(c.oride.per_parent_connect_attempts,
                                    "proxy.config.http.parent_proxy.per_parent_connect_attempts");
  HttpEstablishStaticConfigByte(c.oride.parent_failures_update_hostdb, "proxy.config.http.parent_proxy.mark_down_hostdb");
  HttpEstablishStaticConfigByte(c.oride.enable_parent_timeout_markdowns,
                                "proxy.config.http.parent_proxy.enable_parent_timeout_markdowns");
  HttpEstablishStaticConfigByte(c.oride.disable_parent_markdowns, "proxy.config.http.parent_proxy.disable_parent_markdowns");

  HttpEstablishStaticConfigLongLong(c.oride.sock_recv_buffer_size_out, "proxy.config.net.sock_recv_buffer_size_out");
  HttpEstablishStaticConfigLongLong(c.oride.sock_send_buffer_size_out, "proxy.config.net.sock_send_buffer_size_out");
  HttpEstablishStaticConfigLongLong(c.oride.sock_option_flag_out, "proxy.config.net.sock_option_flag_out");
  HttpEstablishStaticConfigLongLong(c.oride.sock_packet_mark_out, "proxy.config.net.sock_packet_mark_out");
  HttpEstablishStaticConfigLongLong(c.oride.sock_packet_tos_out, "proxy.config.net.sock_packet_tos_out");
  HttpEstablishStaticConfigLongLong(c.oride.sock_packet_notsent_lowat, "proxy.config.net.sock_notsent_lowat");

  HttpEstablishStaticConfigByte(c.oride.fwd_proxy_auth_to_parent, "proxy.config.http.forward.proxy_auth_to_parent");

  HttpEstablishStaticConfigByte(c.oride.anonymize_remove_from, "proxy.config.http.anonymize_remove_from");
  HttpEstablishStaticConfigByte(c.oride.anonymize_remove_referer, "proxy.config.http.anonymize_remove_referer");
  HttpEstablishStaticConfigByte(c.oride.anonymize_remove_user_agent, "proxy.config.http.anonymize_remove_user_agent");
  HttpEstablishStaticConfigByte(c.oride.anonymize_remove_cookie, "proxy.config.http.anonymize_remove_cookie");
  HttpEstablishStaticConfigByte(c.oride.anonymize_remove_client_ip, "proxy.config.http.anonymize_remove_client_ip");
  HttpEstablishStaticConfigByte(c.oride.anonymize_insert_client_ip, "proxy.config.http.insert_client_ip");
  HttpEstablishStaticConfigStringAlloc(c.anonymize_other_header_list, "proxy.config.http.anonymize_other_header_list");

  HttpEstablishStaticConfigStringAlloc(c.oride.global_user_agent_header, "proxy.config.http.global_user_agent_header");
  c.oride.global_user_agent_header_size = c.oride.global_user_agent_header ? strlen(c.oride.global_user_agent_header) : 0;

  HttpEstablishStaticConfigByte(c.oride.proxy_response_server_enabled, "proxy.config.http.response_server_enabled");
  HttpEstablishStaticConfigStringAlloc(c.oride.proxy_response_server_string, "proxy.config.http.response_server_str");
  c.oride.proxy_response_server_string_len =
    c.oride.proxy_response_server_string ? strlen(c.oride.proxy_response_server_string) : 0;

  HttpEstablishStaticConfigByte(c.oride.insert_squid_x_forwarded_for, "proxy.config.http.insert_squid_x_forwarded_for");

  HttpEstablishStaticConfigLongLong(c.oride.proxy_protocol_out, "proxy.config.http.proxy_protocol_out");

  HttpEstablishStaticConfigByte(c.oride.insert_age_in_response, "proxy.config.http.insert_age_in_response");
  HttpEstablishStaticConfigByte(c.enable_http_stats, "proxy.config.http.enable_http_stats");
  HttpEstablishStaticConfigByte(c.oride.normalize_ae, "proxy.config.http.normalize_ae");

  HttpEstablishStaticConfigLongLong(c.oride.cache_heuristic_min_lifetime, "proxy.config.http.cache.heuristic_min_lifetime");
  HttpEstablishStaticConfigLongLong(c.oride.cache_heuristic_max_lifetime, "proxy.config.http.cache.heuristic_max_lifetime");
  HttpEstablishStaticConfigFloat(c.oride.cache_heuristic_lm_factor, "proxy.config.http.cache.heuristic_lm_factor");

  HttpEstablishStaticConfigLongLong(c.oride.cache_guaranteed_min_lifetime, "proxy.config.http.cache.guaranteed_min_lifetime");
  HttpEstablishStaticConfigLongLong(c.oride.cache_guaranteed_max_lifetime, "proxy.config.http.cache.guaranteed_max_lifetime");

  HttpEstablishStaticConfigLongLong(c.oride.cache_max_stale_age, "proxy.config.http.cache.max_stale_age");
  HttpEstablishStaticConfigByte(c.oride.srv_enabled, "proxy.config.srv_enabled");

  HttpEstablishStaticConfigByte(c.oride.allow_half_open, "proxy.config.http.allow_half_open");

  // Body factory
  HttpEstablishStaticConfigByte(c.oride.response_suppression_mode, "proxy.config.body_factory.response_suppression_mode");

  // open read failure retries
  HttpEstablishStaticConfigLongLong(c.oride.max_cache_open_read_retries, "proxy.config.http.cache.max_open_read_retries");
  HttpEstablishStaticConfigLongLong(c.oride.cache_open_read_retry_time, "proxy.config.http.cache.open_read_retry_time");
  HttpEstablishStaticConfigLongLong(c.oride.cache_generation_number, "proxy.config.http.cache.generation");

  // open write failure retries
  HttpEstablishStaticConfigLongLong(c.oride.max_cache_open_write_retries, "proxy.config.http.cache.max_open_write_retries");

  HttpEstablishStaticConfigByte(c.oride.cache_http, "proxy.config.http.cache.http");
  HttpEstablishStaticConfigByte(c.oride.cache_ignore_client_no_cache, "proxy.config.http.cache.ignore_client_no_cache");
  HttpEstablishStaticConfigByte(c.oride.cache_ignore_client_cc_max_age, "proxy.config.http.cache.ignore_client_cc_max_age");
  HttpEstablishStaticConfigByte(c.oride.cache_ims_on_client_no_cache, "proxy.config.http.cache.ims_on_client_no_cache");
  HttpEstablishStaticConfigByte(c.oride.cache_ignore_server_no_cache, "proxy.config.http.cache.ignore_server_no_cache");
  HttpEstablishStaticConfigByte(c.oride.cache_responses_to_cookies, "proxy.config.http.cache.cache_responses_to_cookies");

  HttpEstablishStaticConfigByte(c.oride.cache_ignore_auth, "proxy.config.http.cache.ignore_authentication");
  HttpEstablishStaticConfigByte(c.oride.cache_urls_that_look_dynamic, "proxy.config.http.cache.cache_urls_that_look_dynamic");
  HttpEstablishStaticConfigByte(c.cache_post_method, "proxy.config.http.cache.post_method");

  HttpEstablishStaticConfigByte(c.oride.ignore_accept_mismatch, "proxy.config.http.cache.ignore_accept_mismatch");
  HttpEstablishStaticConfigByte(c.oride.ignore_accept_language_mismatch, "proxy.config.http.cache.ignore_accept_language_mismatch");
  HttpEstablishStaticConfigByte(c.oride.ignore_accept_encoding_mismatch, "proxy.config.http.cache.ignore_accept_encoding_mismatch");
  HttpEstablishStaticConfigByte(c.oride.ignore_accept_charset_mismatch, "proxy.config.http.cache.ignore_accept_charset_mismatch");

  HttpEstablishStaticConfigByte(c.send_100_continue_response, "proxy.config.http.send_100_continue_response");
  HttpEstablishStaticConfigByte(c.disallow_post_100_continue, "proxy.config.http.disallow_post_100_continue");

  HttpEstablishStaticConfigByte(c.oride.cache_open_write_fail_action, "proxy.config.http.cache.open_write_fail_action");

  HttpEstablishStaticConfigByte(c.oride.cache_when_to_revalidate, "proxy.config.http.cache.when_to_revalidate");
  HttpEstablishStaticConfigByte(c.oride.cache_required_headers, "proxy.config.http.cache.required_headers");
  HttpEstablishStaticConfigByte(c.oride.cache_range_lookup, "proxy.config.http.cache.range.lookup");
  HttpEstablishStaticConfigByte(c.oride.cache_range_write, "proxy.config.http.cache.range.write");

  HttpEstablishStaticConfigStringAlloc(c.connect_ports_string, "proxy.config.http.connect_ports");

  HttpEstablishStaticConfigLongLong(c.oride.request_hdr_max_size, "proxy.config.http.request_header_max_size");
  HttpEstablishStaticConfigLongLong(c.oride.response_hdr_max_size, "proxy.config.http.response_header_max_size");

  HttpEstablishStaticConfigByte(c.push_method_enabled, "proxy.config.http.push_method_enabled");

  HttpEstablishStaticConfigByte(c.reverse_proxy_enabled, "proxy.config.reverse_proxy.enabled");
  HttpEstablishStaticConfigByte(c.url_remap_required, "proxy.config.url_remap.remap_required");

  HttpEstablishStaticConfigStringAlloc(c.reverse_proxy_no_host_redirect, "proxy.config.header.parse.no_host_url_redirect");
  c.reverse_proxy_no_host_redirect_len = -1;
  HttpEstablishStaticConfigStringAlloc(c.oride.body_factory_template_base, "proxy.config.body_factory.template_base");
  c.oride.body_factory_template_base_len = c.oride.body_factory_template_base ? strlen(c.oride.body_factory_template_base) : 0;
  HttpEstablishStaticConfigLongLong(c.body_factory_response_max_size, "proxy.config.body_factory.response_max_size");
  HttpEstablishStaticConfigByte(c.errors_log_error_pages, "proxy.config.http.errors.log_error_pages");

  HttpEstablishStaticConfigLongLong(c.oride.slow_log_threshold, "proxy.config.http.slow.log.threshold");

  HttpEstablishStaticConfigByte(c.oride.send_http11_requests, "proxy.config.http.send_http11_requests");
  HttpEstablishStaticConfigByte(c.oride.allow_multi_range, "proxy.config.http.allow_multi_range");

  // HTTP Referer Filtering
  HttpEstablishStaticConfigByte(c.referer_filter_enabled, "proxy.config.http.referer_filter");
  HttpEstablishStaticConfigByte(c.referer_format_redirect, "proxy.config.http.referer_format_redirect");

  HttpEstablishStaticConfigLongLong(c.oride.down_server_timeout, "proxy.config.http.down_server.cache_time");

  // Negative caching and revalidation
  HttpEstablishStaticConfigByte(c.oride.negative_caching_enabled, "proxy.config.http.negative_caching_enabled");
  HttpEstablishStaticConfigLongLong(c.oride.negative_caching_lifetime, "proxy.config.http.negative_caching_lifetime");
  HttpEstablishStaticConfigByte(c.oride.negative_revalidating_enabled, "proxy.config.http.negative_revalidating_enabled");
  HttpEstablishStaticConfigLongLong(c.oride.negative_revalidating_lifetime, "proxy.config.http.negative_revalidating_lifetime");
  RecRegisterConfigUpdateCb("proxy.config.http.negative_caching_list", &negative_caching_list_cb, &c);
  RecLookupRecord("proxy.config.http.negative_caching_list", &load_negative_caching_var, &c, true);

  // Buffer size and watermark
  HttpEstablishStaticConfigLongLong(c.oride.default_buffer_size_index, "proxy.config.http.default_buffer_size");
  HttpEstablishStaticConfigLongLong(c.oride.default_buffer_water_mark, "proxy.config.http.default_buffer_water_mark");

  // Plugin VC buffer size and watermark
  HttpEstablishStaticConfigLongLong(c.oride.plugin_vc_default_buffer_index, "proxy.config.plugin.vc.default_buffer_index");
  HttpEstablishStaticConfigLongLong(c.oride.plugin_vc_default_buffer_water_mark,
                                    "proxy.config.plugin.vc.default_buffer_water_mark");

  // Stat Page Info
  HttpEstablishStaticConfigByte(c.enable_http_info, "proxy.config.http.enable_http_info");

  HttpEstablishStaticConfigLongLong(c.max_post_size, "proxy.config.http.max_post_size");
  HttpEstablishStaticConfigLongLong(c.max_payload_iobuf_index, "proxy.config.payload.io.max_buffer_index");
  HttpEstablishStaticConfigLongLong(c.max_msg_iobuf_index, "proxy.config.msg.io.max_buffer_index");

  //##############################################################################
  //#
  //# Redirection
  //#
  //# See RecordsConfig definition.
  //#
  //##############################################################################
  HttpEstablishStaticConfigByte(c.oride.redirect_use_orig_cache_key, "proxy.config.http.redirect_use_orig_cache_key");
  HttpEstablishStaticConfigByte(c.redirection_host_no_port, "proxy.config.http.redirect_host_no_port");
  HttpEstablishStaticConfigLongLong(c.oride.number_of_redirections, "proxy.config.http.number_of_redirections");
  HttpEstablishStaticConfigLongLong(c.post_copy_size, "proxy.config.http.post_copy_size");
  HttpEstablishStaticConfigStringAlloc(c.redirect_actions_string, "proxy.config.http.redirect.actions");
  HttpEstablishStaticConfigByte(c.http_host_sni_policy, "proxy.config.http.host_sni_policy");

  HttpEstablishStaticConfigStringAlloc(c.oride.ssl_client_sni_policy, "proxy.config.ssl.client.sni_policy");

  OutboundConnTrack::config_init(&c.global_outbound_conntrack, &c.oride.outbound_conntrack);

  MUTEX_TRY_LOCK(lock, http_config_cont->mutex, this_ethread());
  if (!lock.is_locked()) {
    ink_release_assert(0);
  }
  http_config_cont->handleEvent(EVENT_NONE, nullptr);

  return;
}

////////////////////////////////////////////////////////////////
//
//  HttpConfig::reconfigure()
//
////////////////////////////////////////////////////////////////
void
HttpConfig::reconfigure()
{
  auto INT_TO_BOOL = [](RecInt i) -> bool { return i != 0; };

  HttpConfigParams *params;

  params = new HttpConfigParams;

  params->inbound_ip4 = m_master.inbound_ip4;
  params->inbound_ip6 = m_master.inbound_ip6;

  params->outbound_ip4 = m_master.outbound_ip4;
  params->outbound_ip6 = m_master.outbound_ip6;

  params->proxy_hostname                           = ats_strdup(m_master.proxy_hostname);
  params->proxy_hostname_len                       = (params->proxy_hostname) ? strlen(params->proxy_hostname) : 0;
  params->no_dns_forward_to_parent                 = INT_TO_BOOL(m_master.no_dns_forward_to_parent);
  params->oride.uncacheable_requests_bypass_parent = INT_TO_BOOL(m_master.oride.uncacheable_requests_bypass_parent);
  params->no_origin_server_dns                     = INT_TO_BOOL(m_master.no_origin_server_dns);
  params->use_client_target_addr                   = m_master.use_client_target_addr;
  params->use_client_source_port                   = INT_TO_BOOL(m_master.use_client_source_port);
  params->oride.maintain_pristine_host_hdr         = INT_TO_BOOL(m_master.oride.maintain_pristine_host_hdr);

  params->disable_ssl_parenting        = INT_TO_BOOL(m_master.disable_ssl_parenting);
  params->oride.forward_connect_method = INT_TO_BOOL(m_master.oride.forward_connect_method);

  params->server_max_connections                = m_master.server_max_connections;
  params->max_websocket_connections             = m_master.max_websocket_connections;
  params->oride.outbound_conntrack              = m_master.oride.outbound_conntrack;
  params->global_outbound_conntrack             = m_master.global_outbound_conntrack;
  params->oride.attach_server_session_to_client = m_master.oride.attach_server_session_to_client;
  params->oride.max_proxy_cycles                = m_master.oride.max_proxy_cycles;
  params->oride.tunnel_activity_check_period    = m_master.oride.tunnel_activity_check_period;

  params->http_request_line_max_size = m_master.http_request_line_max_size;
  params->http_hdr_field_max_size    = m_master.http_hdr_field_max_size;

  if (params->oride.outbound_conntrack.max > 0 && params->oride.outbound_conntrack.max < params->oride.outbound_conntrack.min) {
    Warning("'%s' < per_server.min_keep_alive_connections, setting min=max , please correct your %s",
            OutboundConnTrack::CONFIG_VAR_MAX.data(), ts::filename::RECORDS);
    params->oride.outbound_conntrack.min = params->oride.outbound_conntrack.max;
  }

  params->oride.insert_request_via_string   = m_master.oride.insert_request_via_string;
  params->oride.insert_response_via_string  = m_master.oride.insert_response_via_string;
  params->proxy_request_via_string          = ats_strdup(m_master.proxy_request_via_string);
  params->proxy_request_via_string_len      = (params->proxy_request_via_string) ? strlen(params->proxy_request_via_string) : 0;
  params->proxy_response_via_string         = ats_strdup(m_master.proxy_response_via_string);
  params->proxy_response_via_string_len     = (params->proxy_response_via_string) ? strlen(params->proxy_response_via_string) : 0;
  params->oride.proxy_response_hsts_max_age = m_master.oride.proxy_response_hsts_max_age;
  params->oride.proxy_response_hsts_include_subdomains = m_master.oride.proxy_response_hsts_include_subdomains;

  params->oride.keep_alive_enabled_in       = INT_TO_BOOL(m_master.oride.keep_alive_enabled_in);
  params->oride.keep_alive_enabled_out      = INT_TO_BOOL(m_master.oride.keep_alive_enabled_out);
  params->oride.chunking_enabled            = INT_TO_BOOL(m_master.oride.chunking_enabled);
  params->oride.auth_server_session_private = INT_TO_BOOL(m_master.oride.auth_server_session_private);

  params->oride.http_chunking_size = m_master.oride.http_chunking_size;

  params->oride.post_check_content_length_enabled = INT_TO_BOOL(m_master.oride.post_check_content_length_enabled);

  params->oride.request_buffer_enabled = INT_TO_BOOL(m_master.oride.request_buffer_enabled);

  params->oride.flow_control_enabled = INT_TO_BOOL(m_master.oride.flow_control_enabled);
  params->oride.flow_high_water_mark = m_master.oride.flow_high_water_mark;
  params->oride.flow_low_water_mark  = m_master.oride.flow_low_water_mark;
  // If not set (zero) then make values the same.
  if (params->oride.flow_low_water_mark <= 0) {
    params->oride.flow_low_water_mark = params->oride.flow_high_water_mark;
  }
  if (params->oride.flow_high_water_mark <= 0) {
    params->oride.flow_high_water_mark = params->oride.flow_low_water_mark;
  }
  if (params->oride.flow_high_water_mark < params->oride.flow_low_water_mark) {
    Warning("Flow control low water mark is greater than high water mark, flow control disabled");
    params->oride.flow_control_enabled = 0;
    // zero means "hardwired default" when actually used.
    params->oride.flow_high_water_mark = params->oride.flow_low_water_mark = 0;
  }

  params->oride.server_session_sharing_match     = m_master.oride.server_session_sharing_match;
  params->oride.server_session_sharing_match_str = ats_strdup(m_master.oride.server_session_sharing_match_str);
  params->oride.server_min_keep_alive_conns      = m_master.oride.server_min_keep_alive_conns;
  params->server_session_sharing_pool            = m_master.server_session_sharing_pool;
  params->oride.keep_alive_post_out              = m_master.oride.keep_alive_post_out;

  params->oride.keep_alive_no_activity_timeout_in   = m_master.oride.keep_alive_no_activity_timeout_in;
  params->oride.keep_alive_no_activity_timeout_out  = m_master.oride.keep_alive_no_activity_timeout_out;
  params->oride.transaction_no_activity_timeout_in  = m_master.oride.transaction_no_activity_timeout_in;
  params->oride.transaction_no_activity_timeout_out = m_master.oride.transaction_no_activity_timeout_out;
  params->oride.transaction_active_timeout_in       = m_master.oride.transaction_active_timeout_in;
  params->oride.transaction_active_timeout_out      = m_master.oride.transaction_active_timeout_out;
  params->oride.websocket_active_timeout            = m_master.oride.websocket_active_timeout;
  params->oride.websocket_inactive_timeout          = m_master.oride.websocket_inactive_timeout;
  params->accept_no_activity_timeout                = m_master.accept_no_activity_timeout;
  params->oride.background_fill_active_timeout      = m_master.oride.background_fill_active_timeout;
  params->oride.background_fill_threshold           = m_master.oride.background_fill_threshold;

  params->oride.connect_attempts_max_retries             = m_master.oride.connect_attempts_max_retries;
  params->oride.connect_attempts_max_retries_dead_server = m_master.oride.connect_attempts_max_retries_dead_server;
  if (m_master.oride.connect_attempts_rr_retries > params->oride.connect_attempts_max_retries) {
    Warning("connect_attempts_rr_retries (%" PRIu64 ") is greater than "
            "connect_attempts_max_retries (%" PRIu64 "), this means requests "
            "will never redispatch to another server",
            m_master.oride.connect_attempts_rr_retries, params->oride.connect_attempts_max_retries);
  }
<<<<<<< HEAD
  params->oride.connect_attempts_rr_retries   = m_master.oride.connect_attempts_rr_retries;
  params->oride.connect_attempts_timeout      = m_master.oride.connect_attempts_timeout;
  params->oride.connect_dead_policy           = m_master.oride.connect_dead_policy;
  params->oride.parent_connect_attempts       = m_master.oride.parent_connect_attempts;
  params->oride.parent_retry_time             = m_master.oride.parent_retry_time;
  params->oride.parent_fail_threshold         = m_master.oride.parent_fail_threshold;
  params->oride.per_parent_connect_attempts   = m_master.oride.per_parent_connect_attempts;
  params->oride.parent_failures_update_hostdb = m_master.oride.parent_failures_update_hostdb;
=======
  params->oride.connect_attempts_rr_retries     = m_master.oride.connect_attempts_rr_retries;
  params->oride.connect_attempts_timeout        = m_master.oride.connect_attempts_timeout;
  params->oride.connect_dead_policy             = m_master.oride.connect_dead_policy;
  params->oride.post_connect_attempts_timeout   = m_master.oride.post_connect_attempts_timeout;
  params->oride.parent_connect_attempts         = m_master.oride.parent_connect_attempts;
  params->oride.parent_retry_time               = m_master.oride.parent_retry_time;
  params->oride.parent_fail_threshold           = m_master.oride.parent_fail_threshold;
  params->oride.per_parent_connect_attempts     = m_master.oride.per_parent_connect_attempts;
  params->oride.parent_connect_timeout          = m_master.oride.parent_connect_timeout;
  params->oride.parent_failures_update_hostdb   = m_master.oride.parent_failures_update_hostdb;
  params->oride.enable_parent_timeout_markdowns = m_master.oride.enable_parent_timeout_markdowns;
  params->oride.disable_parent_markdowns        = m_master.oride.disable_parent_markdowns;
>>>>>>> c46a4ca7

  params->oride.sock_recv_buffer_size_out = m_master.oride.sock_recv_buffer_size_out;
  params->oride.sock_send_buffer_size_out = m_master.oride.sock_send_buffer_size_out;
  params->oride.sock_packet_mark_out      = m_master.oride.sock_packet_mark_out;
  params->oride.sock_packet_tos_out       = m_master.oride.sock_packet_tos_out;
  params->oride.sock_option_flag_out      = m_master.oride.sock_option_flag_out;
  params->oride.sock_packet_notsent_lowat = m_master.oride.sock_packet_notsent_lowat;

  // Clear the TCP Fast Open option if it is not supported on this host.
  if ((params->oride.sock_option_flag_out & NetVCOptions::SOCK_OPT_TCP_FAST_OPEN) && !SocketManager::fastopen_supported()) {
    Status("disabling unsupported TCP Fast Open flag on proxy.config.net.sock_option_flag_out");
    params->oride.sock_option_flag_out &= ~NetVCOptions::SOCK_OPT_TCP_FAST_OPEN;
  }

  params->oride.fwd_proxy_auth_to_parent = INT_TO_BOOL(m_master.oride.fwd_proxy_auth_to_parent);

  params->oride.anonymize_remove_from       = INT_TO_BOOL(m_master.oride.anonymize_remove_from);
  params->oride.anonymize_remove_referer    = INT_TO_BOOL(m_master.oride.anonymize_remove_referer);
  params->oride.anonymize_remove_user_agent = INT_TO_BOOL(m_master.oride.anonymize_remove_user_agent);
  params->oride.anonymize_remove_cookie     = INT_TO_BOOL(m_master.oride.anonymize_remove_cookie);
  params->oride.anonymize_remove_client_ip  = INT_TO_BOOL(m_master.oride.anonymize_remove_client_ip);
  params->oride.anonymize_insert_client_ip  = m_master.oride.anonymize_insert_client_ip;
  params->anonymize_other_header_list       = ats_strdup(m_master.anonymize_other_header_list);

  params->oride.global_user_agent_header = ats_strdup(m_master.oride.global_user_agent_header);
  params->oride.global_user_agent_header_size =
    params->oride.global_user_agent_header ? strlen(params->oride.global_user_agent_header) : 0;

  params->oride.proxy_response_server_string = ats_strdup(m_master.oride.proxy_response_server_string);
  params->oride.proxy_response_server_string_len =
    params->oride.proxy_response_server_string ? strlen(params->oride.proxy_response_server_string) : 0;
  params->oride.proxy_response_server_enabled = m_master.oride.proxy_response_server_enabled;

  params->oride.insert_squid_x_forwarded_for = INT_TO_BOOL(m_master.oride.insert_squid_x_forwarded_for);
  params->oride.insert_forwarded             = m_master.oride.insert_forwarded;
  params->oride.insert_age_in_response       = INT_TO_BOOL(m_master.oride.insert_age_in_response);
  params->enable_http_stats                  = INT_TO_BOOL(m_master.enable_http_stats);
  params->oride.normalize_ae                 = m_master.oride.normalize_ae;
  params->oride.proxy_protocol_out           = m_master.oride.proxy_protocol_out;

  params->oride.cache_heuristic_min_lifetime = m_master.oride.cache_heuristic_min_lifetime;
  params->oride.cache_heuristic_max_lifetime = m_master.oride.cache_heuristic_max_lifetime;
  params->oride.cache_heuristic_lm_factor    = std::min(std::max(m_master.oride.cache_heuristic_lm_factor, 0.0f), 1.0f);

  params->oride.cache_guaranteed_min_lifetime = m_master.oride.cache_guaranteed_min_lifetime;
  params->oride.cache_guaranteed_max_lifetime = m_master.oride.cache_guaranteed_max_lifetime;

  params->oride.cache_max_stale_age = m_master.oride.cache_max_stale_age;

  params->oride.srv_enabled = m_master.oride.srv_enabled;

  params->oride.allow_half_open = m_master.oride.allow_half_open;

  params->oride.response_suppression_mode = m_master.oride.response_suppression_mode;

  // open read failure retries
  params->oride.max_cache_open_read_retries = m_master.oride.max_cache_open_read_retries;
  params->oride.cache_open_read_retry_time  = m_master.oride.cache_open_read_retry_time;
  params->oride.cache_generation_number     = m_master.oride.cache_generation_number;

  // open write failure retries
  params->oride.max_cache_open_write_retries = m_master.oride.max_cache_open_write_retries;

  params->oride.cache_http                     = INT_TO_BOOL(m_master.oride.cache_http);
  params->oride.cache_ignore_client_no_cache   = INT_TO_BOOL(m_master.oride.cache_ignore_client_no_cache);
  params->oride.cache_ignore_client_cc_max_age = INT_TO_BOOL(m_master.oride.cache_ignore_client_cc_max_age);
  params->oride.cache_ims_on_client_no_cache   = INT_TO_BOOL(m_master.oride.cache_ims_on_client_no_cache);
  params->oride.cache_ignore_server_no_cache   = INT_TO_BOOL(m_master.oride.cache_ignore_server_no_cache);
  params->oride.cache_responses_to_cookies     = m_master.oride.cache_responses_to_cookies;
  params->oride.cache_ignore_auth              = INT_TO_BOOL(m_master.oride.cache_ignore_auth);
  params->oride.cache_urls_that_look_dynamic   = INT_TO_BOOL(m_master.oride.cache_urls_that_look_dynamic);
  params->cache_post_method                    = INT_TO_BOOL(m_master.cache_post_method);

  params->oride.ignore_accept_mismatch          = m_master.oride.ignore_accept_mismatch;
  params->oride.ignore_accept_language_mismatch = m_master.oride.ignore_accept_language_mismatch;
  params->oride.ignore_accept_encoding_mismatch = m_master.oride.ignore_accept_encoding_mismatch;
  params->oride.ignore_accept_charset_mismatch  = m_master.oride.ignore_accept_charset_mismatch;

  params->send_100_continue_response = INT_TO_BOOL(m_master.send_100_continue_response);
  params->disallow_post_100_continue = INT_TO_BOOL(m_master.disallow_post_100_continue);

  params->oride.cache_open_write_fail_action = m_master.oride.cache_open_write_fail_action;
  if (params->oride.cache_open_write_fail_action == CACHE_WL_FAIL_ACTION_READ_RETRY) {
    if (params->oride.max_cache_open_read_retries <= 0 || params->oride.max_cache_open_write_retries <= 0) {
      Warning("Invalid config, cache_open_write_fail_action (%d), max_cache_open_read_retries (%" PRIu64 "), "
              "max_cache_open_write_retries (%" PRIu64 ")",
              params->oride.cache_open_write_fail_action, params->oride.max_cache_open_read_retries,
              params->oride.max_cache_open_write_retries);
    }
  }

  params->oride.cache_when_to_revalidate = m_master.oride.cache_when_to_revalidate;
  params->max_post_size                  = m_master.max_post_size;
  params->max_payload_iobuf_index        = m_master.max_payload_iobuf_index;
  params->max_msg_iobuf_index            = m_master.max_msg_iobuf_index;

  params->oride.cache_required_headers = m_master.oride.cache_required_headers;
  params->oride.cache_range_lookup     = INT_TO_BOOL(m_master.oride.cache_range_lookup);
  params->oride.cache_range_write      = INT_TO_BOOL(m_master.oride.cache_range_write);
  params->oride.allow_multi_range      = m_master.oride.allow_multi_range;

  params->connect_ports_string = ats_strdup(m_master.connect_ports_string);
  params->connect_ports        = parse_ports_list(params->connect_ports_string);

  params->oride.request_hdr_max_size  = m_master.oride.request_hdr_max_size;
  params->oride.response_hdr_max_size = m_master.oride.response_hdr_max_size;

  params->push_method_enabled = INT_TO_BOOL(m_master.push_method_enabled);

  params->reverse_proxy_enabled            = INT_TO_BOOL(m_master.reverse_proxy_enabled);
  params->url_remap_required               = INT_TO_BOOL(m_master.url_remap_required);
  params->errors_log_error_pages           = INT_TO_BOOL(m_master.errors_log_error_pages);
  params->oride.slow_log_threshold         = m_master.oride.slow_log_threshold;
  params->oride.send_http11_requests       = m_master.oride.send_http11_requests;
  params->oride.doc_in_cache_skip_dns      = INT_TO_BOOL(m_master.oride.doc_in_cache_skip_dns);
  params->oride.default_buffer_size_index  = m_master.oride.default_buffer_size_index;
  params->oride.default_buffer_water_mark  = m_master.oride.default_buffer_water_mark;
  params->enable_http_info                 = INT_TO_BOOL(m_master.enable_http_info);
  params->oride.body_factory_template_base = ats_strdup(m_master.oride.body_factory_template_base);
  params->oride.body_factory_template_base_len =
    params->oride.body_factory_template_base ? strlen(params->oride.body_factory_template_base) : 0;
  params->body_factory_response_max_size = m_master.body_factory_response_max_size;
  params->reverse_proxy_no_host_redirect = ats_strdup(m_master.reverse_proxy_no_host_redirect);
  params->reverse_proxy_no_host_redirect_len =
    params->reverse_proxy_no_host_redirect ? strlen(params->reverse_proxy_no_host_redirect) : 0;

  params->referer_filter_enabled  = INT_TO_BOOL(m_master.referer_filter_enabled);
  params->referer_format_redirect = INT_TO_BOOL(m_master.referer_format_redirect);

  params->strict_uri_parsing = m_master.strict_uri_parsing;

  params->oride.down_server_timeout = m_master.oride.down_server_timeout;

  params->oride.negative_caching_enabled       = INT_TO_BOOL(m_master.oride.negative_caching_enabled);
  params->oride.negative_caching_lifetime      = m_master.oride.negative_caching_lifetime;
  params->oride.negative_revalidating_enabled  = INT_TO_BOOL(m_master.oride.negative_revalidating_enabled);
  params->oride.negative_revalidating_lifetime = m_master.oride.negative_revalidating_lifetime;

  params->oride.redirect_use_orig_cache_key = INT_TO_BOOL(m_master.oride.redirect_use_orig_cache_key);
  params->redirection_host_no_port          = INT_TO_BOOL(m_master.redirection_host_no_port);
  params->oride.number_of_redirections      = m_master.oride.number_of_redirections;
  params->post_copy_size                    = m_master.post_copy_size;
  params->redirect_actions_string           = ats_strdup(m_master.redirect_actions_string);
  params->redirect_actions_map = parse_redirect_actions(params->redirect_actions_string, params->redirect_actions_self_action);
  params->http_host_sni_policy = m_master.http_host_sni_policy;

  params->oride.ssl_client_sni_policy = ats_strdup(m_master.oride.ssl_client_sni_policy);

  params->negative_caching_list = m_master.negative_caching_list;

  params->oride.host_res_data            = m_master.oride.host_res_data;
  params->oride.host_res_data.conf_value = ats_strdup(m_master.oride.host_res_data.conf_value);

  params->oride.plugin_vc_default_buffer_index      = m_master.oride.plugin_vc_default_buffer_index;
  params->oride.plugin_vc_default_buffer_water_mark = m_master.oride.plugin_vc_default_buffer_water_mark;

  m_id = configProcessor.set(m_id, params);
}

////////////////////////////////////////////////////////////////
//
//  HttpConfig::acquire()
//
////////////////////////////////////////////////////////////////
HttpConfigParams *
HttpConfig::acquire()
{
  if (m_id != 0) {
    return (HttpConfigParams *)configProcessor.get(m_id);
  } else {
    return nullptr;
  }
}

////////////////////////////////////////////////////////////////
//
//  HttpConfig::release()
//
////////////////////////////////////////////////////////////////
void
HttpConfig::release(HttpConfigParams *params)
{
  configProcessor.release(m_id, params);
}

////////////////////////////////////////////////////////////////
//
//  HttpConfig::parse_ports_list()
//
////////////////////////////////////////////////////////////////
HttpConfigPortRange *
HttpConfig::parse_ports_list(char *ports_string)
{
  HttpConfigPortRange *ports_list = nullptr;

  if (!ports_string) {
    return (nullptr);
  }

  if (strchr(ports_string, '*')) {
    ports_list       = new HttpConfigPortRange;
    ports_list->low  = -1;
    ports_list->high = -1;
    ports_list->next = nullptr;
  } else {
    HttpConfigPortRange *pr, *prev;
    char *start;
    char *end;

    pr   = nullptr;
    prev = nullptr;

    start = ports_string;

    while (true) { // eat whitespace
      while ((start[0] != '\0') && ParseRules::is_space(start[0])) {
        start++;
      }

      // locate the end of the next number
      end = start;
      while ((end[0] != '\0') && ParseRules::is_digit(end[0])) {
        end++;
      }

      // if there is no next number we're done
      if (start == end) {
        break;
      }

      pr       = new HttpConfigPortRange;
      pr->low  = atoi(start);
      pr->high = pr->low;
      pr->next = nullptr;

      if (prev) {
        prev->next = pr;
      } else {
        ports_list = pr;
      }
      prev = pr;

      // if the next character after the current port
      //  number is a dash then we are parsing a range
      if (end[0] == '-') {
        start = end + 1;
        while ((start[0] != '\0') && ParseRules::is_space(start[0])) {
          start++;
        }

        end = start;
        while ((end[0] != '\0') && ParseRules::is_digit(end[0])) {
          end++;
        }

        if (start == end) {
          break;
        }

        pr->high = atoi(start);
      }

      start = end;

      ink_release_assert(pr->low <= pr->high);
    }
  }
  return (ports_list);
}

////////////////////////////////////////////////////////////////
//
//  HttpConfig::parse_redirect_actions()
//
////////////////////////////////////////////////////////////////
IpMap *
HttpConfig::parse_redirect_actions(char *input_string, RedirectEnabled::Action &self_action)
{
  using RedirectEnabled::Action;
  using RedirectEnabled::AddressClass;
  using RedirectEnabled::action_map;
  using RedirectEnabled::address_class_map;

  if (nullptr == input_string) {
    Error("parse_redirect_actions: The configuration value is empty.");
    return nullptr;
  }
  Tokenizer configTokens(", ");
  int n_rules = configTokens.Initialize(input_string);
  std::map<AddressClass, Action> configMapping;
  for (int i = 0; i < n_rules; i++) {
    const char *rule = configTokens[i];
    Tokenizer ruleTokens(":");
    int n_mapping = ruleTokens.Initialize(rule);
    if (2 != n_mapping) {
      Error("parse_redirect_actions: Individual rules must be an address class and an action separated by a colon (:)");
      return nullptr;
    }
    std::string c_input(ruleTokens[0]), a_input(ruleTokens[1]);
    AddressClass c =
      address_class_map.find(ruleTokens[0]) != address_class_map.end() ? address_class_map[ruleTokens[0]] : AddressClass::INVALID;
    Action a = action_map.find(ruleTokens[1]) != action_map.end() ? action_map[ruleTokens[1]] : Action::INVALID;

    if (AddressClass::INVALID == c) {
      Error("parse_redirect_actions: '%.*s' is not a valid address class", static_cast<int>(c_input.size()), c_input.data());
      return nullptr;
    } else if (Action::INVALID == a) {
      Error("parse_redirect_actions: '%.*s' is not a valid action", static_cast<int>(a_input.size()), a_input.data());
      return nullptr;
    }
    configMapping[c] = a;
  }

  // Ensure the default.
  if (configMapping.end() == configMapping.find(AddressClass::DEFAULT)) {
    configMapping[AddressClass::DEFAULT] = Action::RETURN;
  }

  IpMap *ret = new IpMap();
  IpAddr min, max;
  Action action = Action::INVALID;

  // Order Matters. IpAddr::mark uses Painter's Algorithm. Last one wins.

  // PRIVATE
  action = configMapping.find(AddressClass::PRIVATE) != configMapping.end() ? configMapping[AddressClass::PRIVATE] :
                                                                              configMapping[AddressClass::DEFAULT];
  // 10.0.0.0/8
  min.load("10.0.0.0");
  max.load("10.255.255.255");
  ret->mark(min, max, reinterpret_cast<void *>(action));
  // 100.64.0.0/10
  min.load("100.64.0.0");
  max.load("100.127.255.255");
  ret->mark(min, max, reinterpret_cast<void *>(action));
  // 172.16.0.0/12
  min.load("172.16.0.0");
  max.load("172.31.255.255");
  ret->mark(min, max, reinterpret_cast<void *>(action));
  // 192.168.0.0/16
  min.load("192.168.0.0");
  max.load("192.168.255.255");
  ret->mark(min, max, reinterpret_cast<void *>(action));
  // fc00::/7
  min.load("fc00::");
  max.load("feff:ffff:ffff:ffff:ffff:ffff:ffff:ffff");
  ret->mark(min, max, reinterpret_cast<void *>(action));

  // LOOPBACK
  action = configMapping.find(AddressClass::LOOPBACK) != configMapping.end() ? configMapping[AddressClass::LOOPBACK] :
                                                                               configMapping[AddressClass::DEFAULT];
  min.load("127.0.0.0");
  max.load("127.255.255.255");
  ret->mark(min, max, reinterpret_cast<void *>(action));
  min.load("::1");
  max.load("::1");
  ret->mark(min, max, reinterpret_cast<void *>(action));

  // MULTICAST
  action = configMapping.find(AddressClass::MULTICAST) != configMapping.end() ? configMapping[AddressClass::MULTICAST] :
                                                                                configMapping[AddressClass::DEFAULT];
  // 224.0.0.0/4
  min.load("224.0.0.0");
  max.load("239.255.255.255");
  ret->mark(min, max, reinterpret_cast<void *>(action));
  // ff00::/8
  min.load("ff00::");
  max.load("ffff:ffff:ffff:ffff:ffff:ffff:ffff:ffff");
  ret->mark(min, max, reinterpret_cast<void *>(action));

  // LINKLOCAL
  action = configMapping.find(AddressClass::LINKLOCAL) != configMapping.end() ? configMapping[AddressClass::LINKLOCAL] :
                                                                                configMapping[AddressClass::DEFAULT];
  // 169.254.0.0/16
  min.load("169.254.0.0");
  max.load("169.254.255.255");
  ret->mark(min, max, reinterpret_cast<void *>(action));
  // fe80::/10
  min.load("fe80::");
  max.load("febf:ffff:ffff:ffff:ffff:ffff:ffff:ffff");
  ret->mark(min, max, reinterpret_cast<void *>(action));

  // SELF
  // We must store the self address class separately instead of adding the addresses to our map.
  // The addresses Trafficserver will use depend on configurations that are loaded here, so they are not available yet.
  action = configMapping.find(AddressClass::SELF) != configMapping.end() ? configMapping[AddressClass::SELF] :
                                                                           configMapping[AddressClass::DEFAULT];
  self_action = action;

  // IpMap::fill only marks things that are not already marked.

  // ROUTABLE
  action = configMapping.find(AddressClass::ROUTABLE) != configMapping.end() ? configMapping[AddressClass::ROUTABLE] :
                                                                               configMapping[AddressClass::DEFAULT];
  min.load("0.0.0.0");
  max.load("255.255.255.255");
  ret->fill(min, max, reinterpret_cast<void *>(action));
  min.load("::");
  max.load("ffff:ffff:ffff:ffff:ffff:ffff:ffff:ffff");
  ret->fill(min, max, reinterpret_cast<void *>(action));

  return ret;
}<|MERGE_RESOLUTION|>--- conflicted
+++ resolved
@@ -1525,29 +1525,16 @@
             "will never redispatch to another server",
             m_master.oride.connect_attempts_rr_retries, params->oride.connect_attempts_max_retries);
   }
-<<<<<<< HEAD
-  params->oride.connect_attempts_rr_retries   = m_master.oride.connect_attempts_rr_retries;
-  params->oride.connect_attempts_timeout      = m_master.oride.connect_attempts_timeout;
-  params->oride.connect_dead_policy           = m_master.oride.connect_dead_policy;
-  params->oride.parent_connect_attempts       = m_master.oride.parent_connect_attempts;
-  params->oride.parent_retry_time             = m_master.oride.parent_retry_time;
-  params->oride.parent_fail_threshold         = m_master.oride.parent_fail_threshold;
-  params->oride.per_parent_connect_attempts   = m_master.oride.per_parent_connect_attempts;
-  params->oride.parent_failures_update_hostdb = m_master.oride.parent_failures_update_hostdb;
-=======
   params->oride.connect_attempts_rr_retries     = m_master.oride.connect_attempts_rr_retries;
   params->oride.connect_attempts_timeout        = m_master.oride.connect_attempts_timeout;
   params->oride.connect_dead_policy             = m_master.oride.connect_dead_policy;
-  params->oride.post_connect_attempts_timeout   = m_master.oride.post_connect_attempts_timeout;
   params->oride.parent_connect_attempts         = m_master.oride.parent_connect_attempts;
   params->oride.parent_retry_time               = m_master.oride.parent_retry_time;
   params->oride.parent_fail_threshold           = m_master.oride.parent_fail_threshold;
   params->oride.per_parent_connect_attempts     = m_master.oride.per_parent_connect_attempts;
-  params->oride.parent_connect_timeout          = m_master.oride.parent_connect_timeout;
   params->oride.parent_failures_update_hostdb   = m_master.oride.parent_failures_update_hostdb;
   params->oride.enable_parent_timeout_markdowns = m_master.oride.enable_parent_timeout_markdowns;
   params->oride.disable_parent_markdowns        = m_master.oride.disable_parent_markdowns;
->>>>>>> c46a4ca7
 
   params->oride.sock_recv_buffer_size_out = m_master.oride.sock_recv_buffer_size_out;
   params->oride.sock_send_buffer_size_out = m_master.oride.sock_send_buffer_size_out;
