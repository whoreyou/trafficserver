--- conflicted
+++ resolved
@@ -92,14 +92,12 @@
 #include "I_Tasks.h"
 #include "InkAPIInternal.h"
 #include "HTTP2.h"
-<<<<<<< HEAD
+#include "ts/ink_config.h"
+#include "P_SSLSNI.h"
+
 #if TS_USE_QUIC == 1
 #include "HQ.h"
 #endif
-=======
-#include "ts/ink_config.h"
-#include "P_SSLSNI.h"
->>>>>>> edbb9692
 
 #include <ts/ink_cap.h>
 
