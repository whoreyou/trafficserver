/** @file

  A brief file description

  @section license License

  Licensed to the Apache Software Foundation (ASF) under one
  or more contributor license agreements.  See the NOTICE file
  distributed with this work for additional information
  regarding copyright ownership.  The ASF licenses this file
  to you under the Apache License, Version 2.0 (the
  "License"); you may not use this file except in compliance
  with the License.  You may obtain a copy of the License at

      http://www.apache.org/licenses/LICENSE-2.0

  Unless required by applicable law or agreed to in writing, software
  distributed under the License is distributed on an "AS IS" BASIS,
  WITHOUT WARRANTIES OR CONDITIONS OF ANY KIND, either express or implied.
  See the License for the specific language governing permissions and
  limitations under the License.
 */

#include "P_Cache.h"

#ifdef HTTP_CACHE
#include "HttpCacheSM.h"      //Added to get the scope of HttpCacheSM object.
#endif

#define READ_WHILE_WRITER 1

Action *
Cache::open_read(Continuation * cont, CacheKey * key, CacheFragType type, char *hostname, int host_len)
{
  if (!CacheProcessor::IsCacheReady(type)) {
    cont->handleEvent(CACHE_EVENT_OPEN_READ_FAILED, (void *) -ECACHE_NOT_READY);
    return ACTION_RESULT_DONE;
  }
  ink_assert(caches[type] == this);

  Vol *vol = key_to_vol(key, hostname, host_len);
  Dir result, *last_collision = NULL;
  ProxyMutex *mutex = cont->mutex;
  OpenDirEntry *od = NULL;
  CacheVC *c = NULL;
  {
    CACHE_TRY_LOCK(lock, vol->mutex, mutex->thread_holding);
    if (!lock || (od = vol->open_read(key)) || dir_probe(key, vol, &result, &last_collision)) {
      c = new_CacheVC(cont);
      SET_CONTINUATION_HANDLER(c, &CacheVC::openReadStartHead);
      c->vio.op = VIO::READ;
      c->base_stat = cache_read_active_stat;
      CACHE_INCREMENT_DYN_STAT(c->base_stat + CACHE_STAT_ACTIVE);
      c->first_key = c->key = c->earliest_key = *key;
      c->vol = vol;
      c->frag_type = type;
      c->od = od;
    }
    if (!c)
      goto Lmiss;
    if (!lock) {
      CONT_SCHED_LOCK_RETRY(c);
      return &c->_action;
    }
    if (c->od)
      goto Lwriter;
    c->dir = result;
    c->last_collision = last_collision;
    switch(c->do_read_call(&c->key)) {
      case EVENT_DONE: return ACTION_RESULT_DONE;
      case EVENT_RETURN: goto Lcallreturn;
      default: return &c->_action;
    }
  }
Lmiss:
  CACHE_INCREMENT_DYN_STAT(cache_read_failure_stat);
  cont->handleEvent(CACHE_EVENT_OPEN_READ_FAILED, (void *) -ECACHE_NO_DOC);
  return ACTION_RESULT_DONE;
Lwriter:
  SET_CONTINUATION_HANDLER(c, &CacheVC::openReadFromWriter);
  if (c->handleEvent(EVENT_IMMEDIATE, 0) == EVENT_DONE)
    return ACTION_RESULT_DONE;
  return &c->_action;
Lcallreturn:
  if (c->handleEvent(AIO_EVENT_DONE, 0) == EVENT_DONE)
    return ACTION_RESULT_DONE;
  return &c->_action;
}

#ifdef HTTP_CACHE
Action *
Cache::open_read(Continuation * cont, CacheKey * key, CacheHTTPHdr * request,
                 void * context, CacheFragType type, char *hostname, int host_len)
{

  if (!CacheProcessor::IsCacheReady(type)) {
    cont->handleEvent(CACHE_EVENT_OPEN_READ_FAILED, (void *) -ECACHE_NOT_READY);
    return ACTION_RESULT_DONE;
  }
  ink_assert(caches[type] == this);

  Vol *vol = key_to_vol(key, hostname, host_len);
  Dir result, *last_collision = NULL;
  ProxyMutex *mutex = cont->mutex;
  OpenDirEntry *od = NULL;
  CacheVC *c = NULL;

  {
    CACHE_TRY_LOCK(lock, vol->mutex, mutex->thread_holding);
    if (!lock || (od = vol->open_read(key)) || dir_probe(key, vol, &result, &last_collision)) {
      c = new_CacheVC(cont);
      c->first_key = c->key = c->earliest_key = *key;
      c->vol = vol;
      c->vio.op = VIO::READ;
      c->base_stat = cache_read_active_stat;
      CACHE_INCREMENT_DYN_STAT(c->base_stat + CACHE_STAT_ACTIVE);
      c->request.copy_shallow(request);
      c->frag_type = CACHE_FRAG_TYPE_HTTP;
      c->context = context;
      c->od = od;
    }
    if (!lock) {
      SET_CONTINUATION_HANDLER(c, &CacheVC::openReadStartHead);
      CONT_SCHED_LOCK_RETRY(c);
      return &c->_action;
    }
    if (!c)
      goto Lmiss;
    if (c->od)
      goto Lwriter;
    // hit
    c->dir = c->first_dir = result;
    c->last_collision = last_collision;
    SET_CONTINUATION_HANDLER(c, &CacheVC::openReadStartHead);
    switch(c->do_read_call(&c->key)) {
      case EVENT_DONE: return ACTION_RESULT_DONE;
      case EVENT_RETURN: goto Lcallreturn;
      default: return &c->_action;
    }
  }
Lmiss:
  CACHE_INCREMENT_DYN_STAT(cache_read_failure_stat);
  cont->handleEvent(CACHE_EVENT_OPEN_READ_FAILED, (void *) -ECACHE_NO_DOC);
  return ACTION_RESULT_DONE;
Lwriter:
  // this is a horrible violation of the interface and should be fixed (FIXME)
  ((HttpCacheSM *)cont)->set_readwhilewrite_inprogress(true);
  SET_CONTINUATION_HANDLER(c, &CacheVC::openReadFromWriter);
  if (c->handleEvent(EVENT_IMMEDIATE, 0) == EVENT_DONE)
    return ACTION_RESULT_DONE;
  return &c->_action;
Lcallreturn:
  if (c->handleEvent(AIO_EVENT_DONE, 0) == EVENT_DONE)
    return ACTION_RESULT_DONE;
  return &c->_action;
}
#endif

int
CacheVC::openReadFromWriterFailure(int event, Event * e)
{

  od = NULL;
  vector.clear(false);
  CACHE_INCREMENT_DYN_STAT(cache_read_failure_stat);
  CACHE_INCREMENT_DYN_STAT(cache_read_busy_failure_stat);
  _action.continuation->handleEvent(event, e);
  free_CacheVC(this);
  return EVENT_DONE;
}

int
CacheVC::openReadChooseWriter(int /* event ATS_UNUSED */, Event * /* e ATS_UNUSED */)
{
  intptr_t err = ECACHE_DOC_BUSY;
  CacheVC *w = NULL;

  ink_assert(vol->mutex->thread_holding == mutex->thread_holding && write_vc == NULL);

  if (!od)
    return EVENT_RETURN;

  if (frag_type != CACHE_FRAG_TYPE_HTTP) {
    ink_assert(od->num_writers == 1);
    w = od->writers.head;
    if (w->start_time > start_time || w->closed < 0) {
      od = NULL;
      return EVENT_RETURN;
    }
    if (!w->closed)
      return -err;
    write_vc = w;
  }
#ifdef HTTP_CACHE
  else {
    write_vector = &od->vector;
    int write_vec_cnt = write_vector->count();
    for (int c = 0; c < write_vec_cnt; c++)
      vector.insert(write_vector->get(c));
    // check if all the writers who came before this reader have
    // set the http_info.
    for (w = (CacheVC *) od->writers.head; w; w = (CacheVC *) w->opendir_link.next) {
      if (w->start_time > start_time || w->closed < 0)
        continue;
      if (!w->closed && !cache_config_read_while_writer) {
        return -err;
      }
      if (w->alternate_index != CACHE_ALT_INDEX_DEFAULT)
        continue;

      if (!w->closed && !w->alternate.valid()) {
        od = NULL;
        ink_assert(!write_vc);
        vector.clear(false);
        return EVENT_CONT;
      }
      // construct the vector from the writers.
      int alt_ndx = CACHE_ALT_INDEX_DEFAULT;
      if (w->f.update) {
        // all Update cases. Need to get the alternate index.
        alt_ndx = get_alternate_index(&vector, w->update_key);
        // if its an alternate delete
        if (!w->alternate.valid()) {
          if (alt_ndx >= 0)
            vector.remove(alt_ndx, false);
          continue;
        }
      }
      ink_assert(w->alternate.valid());
      if (w->alternate.valid())
        vector.insert(&w->alternate, alt_ndx);
    }

    if (!vector.count()) {
      if (od->reading_vec) {
       // the writer(s) are reading the vector, so there is probably
        // an old vector. Since this reader came before any of the
        // current writers, we should return the old data
        od = NULL;
        return EVENT_RETURN;
      }
      return -ECACHE_NO_DOC;
    }
    if (cache_config_select_alternate) {
      alternate_index = HttpTransactCache::SelectFromAlternates(&vector, &request, static_cast<HttpConfigParams*>(context));
      if (alternate_index < 0)
        return -ECACHE_ALT_MISS;
    } else
      alternate_index = 0;
    CacheHTTPInfo *obj = vector.get(alternate_index);
    for (w = (CacheVC *) od->writers.head; w; w = (CacheVC *) w->opendir_link.next) {
      if (obj->m_alt == w->alternate.m_alt) {
        write_vc = w;
        break;
      }
    }
    vector.clear(false);
    if (!write_vc) {
      DDebug("cache_read_agg", "%p: key: %X writer alternate different: %d", this, first_key.word(1), alternate_index);
      od = NULL;
      return EVENT_RETURN;
    }

    DDebug("cache_read_agg",
          "%p: key: %X eKey: %d # alts: %d, ndx: %d, # writers: %d writer: %p",
          this, first_key.word(1), write_vc->earliest_key.word(1),
          vector.count(), alternate_index, od->num_writers, write_vc);
  }
#endif //HTTP_CACHE
  return EVENT_NONE;
}

int
CacheVC::openReadFromWriter(int event, Event * e)
{
  if (!f.read_from_writer_called) {
    // The assignment to last_collision as NULL was
    // made conditional after INKqa08411
    last_collision = NULL;
    // Let's restart the clock from here - the first time this a reader
    // gets in this state. Its possible that the open_read was called
    // before the open_write, but the reader could not get the volume
    // lock. If we don't reset the clock here, we won't choose any writer
    // and hence fail the read request.
    start_time = ink_get_hrtime();
    f.read_from_writer_called = 1;
  }
  cancel_trigger();
  intptr_t err = ECACHE_DOC_BUSY;
  DDebug("cache_read_agg", "%p: key: %X In openReadFromWriter", this, first_key.word(1));
#ifndef READ_WHILE_WRITER
  return openReadFromWriterFailure(CACHE_EVENT_OPEN_READ_FAILED, (Event *) -err);
#else
  if (_action.cancelled) {
    od = NULL; // only open for read so no need to close
    return free_CacheVC(this);
  }
  CACHE_TRY_LOCK(lock, vol->mutex, mutex->thread_holding);
  if (!lock)
    VC_SCHED_LOCK_RETRY();
  od = vol->open_read(&first_key); // recheck in case the lock failed
  if (!od) {
    MUTEX_RELEASE(lock);
    write_vc = NULL;
    SET_HANDLER(&CacheVC::openReadStartHead);
    return openReadStartHead(event, e);
  } else
    ink_assert(od == vol->open_read(&first_key));
  if (!write_vc) {
    int ret = openReadChooseWriter(event, e);
    if (ret < 0) {
      MUTEX_RELEASE(lock);
      SET_HANDLER(&CacheVC::openReadFromWriterFailure);
      return openReadFromWriterFailure(CACHE_EVENT_OPEN_READ_FAILED, reinterpret_cast<Event *> (ret));
    } else if (ret == EVENT_RETURN) {
      MUTEX_RELEASE(lock);
      SET_HANDLER(&CacheVC::openReadStartHead);
      return openReadStartHead(event, e);
    } else if (ret == EVENT_CONT) {
      ink_assert(!write_vc);
      VC_SCHED_WRITER_RETRY();
    } else
      ink_assert(write_vc);
  } else {
    if (writer_done()) {
      MUTEX_RELEASE(lock);
      DDebug("cache_read_agg",
            "%p: key: %X writer %p has left, continuing as normal read", this, first_key.word(1), write_vc);
      od = NULL;
      write_vc = NULL;
      SET_HANDLER(&CacheVC::openReadStartHead);
      return openReadStartHead(event, e);
    }
  }
#ifdef HTTP_CACHE
  OpenDirEntry *cod = od;
#endif
  od = NULL;
  // someone is currently writing the document
  if (write_vc->closed < 0) {
    MUTEX_RELEASE(lock);
    write_vc = NULL;
    //writer aborted, continue as if there is no writer
    SET_HANDLER(&CacheVC::openReadStartHead);
    return openReadStartHead(EVENT_IMMEDIATE, 0);
  }
  // allow reading from unclosed writer for http requests only.
  ink_assert(frag_type == CACHE_FRAG_TYPE_HTTP || write_vc->closed);
  if (!write_vc->closed && !write_vc->fragment) {
    if (!cache_config_read_while_writer || frag_type != CACHE_FRAG_TYPE_HTTP) {
      MUTEX_RELEASE(lock);
      return openReadFromWriterFailure(CACHE_EVENT_OPEN_READ_FAILED, (Event *) - err);
    }
    DDebug("cache_read_agg",
          "%p: key: %X writer: closed:%d, fragment:%d, retry: %d",
          this, first_key.word(1), write_vc->closed, write_vc->fragment, writer_lock_retry);
    VC_SCHED_WRITER_RETRY();
  }

  CACHE_TRY_LOCK(writer_lock, write_vc->mutex, mutex->thread_holding);
  if (!writer_lock) {
    DDebug("cache_read_agg", "%p: key: %X lock miss", this, first_key.word(1));
    VC_SCHED_LOCK_RETRY();
  }
  MUTEX_RELEASE(lock);

  if (!write_vc->io.ok())
    return openReadFromWriterFailure(CACHE_EVENT_OPEN_READ_FAILED, (Event *) - err);
#ifdef HTTP_CACHE
  if (frag_type == CACHE_FRAG_TYPE_HTTP) {
    DDebug("cache_read_agg",
          "%p: key: %X http passed stage 1, closed: %d, frag: %d",
          this, first_key.word(1), write_vc->closed, write_vc->fragment);
    if (!write_vc->alternate.valid())
      return openReadFromWriterFailure(CACHE_EVENT_OPEN_READ_FAILED, (Event *) - err);
    alternate.copy(&write_vc->alternate);
    vector.insert(&alternate);
    alternate.object_key_get(&key);
    write_vc->f.readers = 1;
    if (!(write_vc->f.update && write_vc->total_len == 0)) {
      key = write_vc->earliest_key;
      if (!write_vc->closed)
        alternate.object_size_set(write_vc->vio.nbytes);
      else
        alternate.object_size_set(write_vc->total_len);
    } else {
      key = write_vc->update_key;
      ink_assert(write_vc->closed);
      DDebug("cache_read_agg", "%p: key: %X writer header update", this, first_key.word(1));
      // Update case (b) : grab doc_len from the writer's alternate
      doc_len = alternate.object_size_get();
      if (write_vc->update_key == cod->single_doc_key &&
          (cod->move_resident_alt || write_vc->f.rewrite_resident_alt) && write_vc->first_buf._ptr()) {
        // the resident alternate is being updated and its a
        // header only update. The first_buf of the writer has the
        // document body.
        Doc *doc = (Doc *) write_vc->first_buf->data();
        writer_buf = new_IOBufferBlock(write_vc->first_buf, doc->data_len(), doc->prefix_len());
        MUTEX_RELEASE(writer_lock);
        ink_assert(doc_len == doc->data_len());
        length = doc_len;
        f.single_fragment = 1;
        doc_pos = 0;
        earliest_key = key;
        dir_clean(&first_dir);
        dir_clean(&earliest_dir);
        SET_HANDLER(&CacheVC::openReadFromWriterMain);
        CACHE_INCREMENT_DYN_STAT(cache_read_busy_success_stat);
        return callcont(CACHE_EVENT_OPEN_READ);
      }
      // want to snarf the new headers from the writer
      // and then continue as if nothing happened
      last_collision = NULL;
      MUTEX_RELEASE(writer_lock);
      SET_HANDLER(&CacheVC::openReadStartEarliest);
      return openReadStartEarliest(event, e);
    }
  } else {
#endif //HTTP_CACHE
    DDebug("cache_read_agg", "%p: key: %X non-http passed stage 1", this, first_key.word(1));
    key = write_vc->earliest_key;
#ifdef HTTP_CACHE
  }
#endif
  if (write_vc->fragment) {
    doc_len = write_vc->vio.nbytes;
    last_collision = NULL;
    DDebug("cache_read_agg",
          "%p: key: %X closed: %d, fragment: %d, len: %d starting first fragment",
          this, first_key.word(1), write_vc->closed, write_vc->fragment, (int)doc_len);
    MUTEX_RELEASE(writer_lock);
    // either a header + body update or a new document
    SET_HANDLER(&CacheVC::openReadStartEarliest);
    return openReadStartEarliest(event, e);
  }
  writer_buf = write_vc->blocks;
  writer_offset = write_vc->offset;
  length = write_vc->length;
  // copy the vector
  f.single_fragment = !write_vc->fragment;        // single fragment doc
  doc_pos = 0;
  earliest_key = write_vc->earliest_key;
  ink_assert(earliest_key == key);
  doc_len = write_vc->total_len;
  dir_clean(&first_dir);
  dir_clean(&earliest_dir);
  DDebug("cache_read_agg", "%p: key: %X %X: single fragment read", this, first_key.word(1), key.word(0));
  MUTEX_RELEASE(writer_lock);
  SET_HANDLER(&CacheVC::openReadFromWriterMain);
  CACHE_INCREMENT_DYN_STAT(cache_read_busy_success_stat);
  return callcont(CACHE_EVENT_OPEN_READ);
#endif //READ_WHILE_WRITER
}

int
CacheVC::openReadFromWriterMain(int /* event ATS_UNUSED */, Event * /* e ATS_UNUSED */)
{
  cancel_trigger();
  if (seek_to) {
    vio.ndone = seek_to;
    seek_to = 0;
  }
  IOBufferBlock *b = NULL;
  int64_t ntodo = vio.ntodo();
  if (ntodo <= 0)
    return EVENT_CONT;
  if (length < ((int64_t)doc_len) - vio.ndone) {
    DDebug("cache_read_agg", "truncation %X", first_key.word(1));
    if (is_action_tag_set("cache")) {
      ink_release_assert(false);
    }
    Warning("Document %X truncated at %d of %d, reading from writer", first_key.word(1), (int)vio.ndone, (int)doc_len);
    return calluser(VC_EVENT_ERROR);
  }
  /* its possible that the user did a do_io_close before
     openWriteWriteDone was called. */
  if (length > ((int64_t)doc_len) - vio.ndone) {
    int64_t skip_bytes = length - (doc_len - vio.ndone);
    iobufferblock_skip(writer_buf, &writer_offset, &length, skip_bytes);
  }
  int64_t bytes = length;
  if (bytes > vio.ntodo())
    bytes = vio.ntodo();
  if (vio.ndone >= (int64_t)doc_len) {
    ink_assert(bytes <= 0);
    // reached the end of the document and the user still wants more
    return calluser(VC_EVENT_EOS);
  }
  b = iobufferblock_clone(writer_buf, writer_offset, bytes);
  writer_buf = iobufferblock_skip(writer_buf, &writer_offset, &length, bytes);
  vio.buffer.writer()->append_block(b);
  vio.ndone += bytes;
  if (vio.ntodo() <= 0)
    return calluser(VC_EVENT_READ_COMPLETE);
  else
    return calluser(VC_EVENT_READ_READY);
}

int
CacheVC::openReadClose(int event, Event * /* e ATS_UNUSED */)
{
  cancel_trigger();
  if (is_io_in_progress()) {
    if (event != AIO_EVENT_DONE)
      return EVENT_CONT;
    set_io_not_in_progress();
  }
  CACHE_TRY_LOCK(lock, vol->mutex, mutex->thread_holding);
  if (!lock)
    VC_SCHED_LOCK_RETRY();
  if (f.hit_evacuate && dir_valid(vol, &first_dir) && closed > 0) {
    if (f.single_fragment)
      vol->force_evacuate_head(&first_dir, dir_pinned(&first_dir));
    else if (dir_valid(vol, &earliest_dir)) {
      vol->force_evacuate_head(&first_dir, dir_pinned(&first_dir));
      vol->force_evacuate_head(&earliest_dir, dir_pinned(&earliest_dir));
    }
  }
  vol->close_read(this);
  return free_CacheVC(this);
}

int
CacheVC::openReadReadDone(int event, Event * e)
{
  Doc *doc = NULL;

  cancel_trigger();
  if (event == EVENT_IMMEDIATE)
    return EVENT_CONT;
  set_io_not_in_progress();
  {
    CACHE_TRY_LOCK(lock, vol->mutex, mutex->thread_holding);
    if (!lock)
      VC_SCHED_LOCK_RETRY();
    if (event == AIO_EVENT_DONE && !io.ok()) {
      dir_delete(&earliest_key, vol, &earliest_dir);
      goto Lerror;
    }
    if (last_collision &&         // no missed lock
        dir_valid(vol, &dir))    // object still valid
    {
      doc = (Doc *) buf->data();
      if (doc->magic != DOC_MAGIC) {
        char tmpstring[100];
        if (doc->magic == DOC_CORRUPT)
          Warning("Middle: Doc checksum does not match for %s", key.string(tmpstring));
        else
          Warning("Middle: Doc magic does not match for %s", key.string(tmpstring));
#if TS_USE_INTERIM_CACHE == 1
        if (dir_ininterim(&dir)) {
          dir_delete(&key, vol, &dir);
          goto Lread;
        }
#endif
        goto Lerror;
      }
      if (doc->key == key)
        goto LreadMain;
#if TS_USE_INTERIM_CACHE == 1
      else if (dir_ininterim(&dir)) {
          dir_delete(&key, vol, &dir);
          last_collision = NULL;
        }
#endif
    }
#if TS_USE_INTERIM_CACHE == 1
    if (last_collision && dir_get_offset(&dir) != dir_get_offset(last_collision))
      last_collision = 0;
Lread:
#else
    if (last_collision && dir_offset(&dir) != dir_offset(last_collision))
      last_collision = 0;       // object has been/is being overwritten
#endif
    if (dir_probe(&key, vol, &dir, &last_collision)) {
      int ret = do_read_call(&key);
      if (ret == EVENT_RETURN)
        goto Lcallreturn;
      return EVENT_CONT;
    } else if (write_vc) {
      if (writer_done()) {
        last_collision = NULL;
        while (dir_probe(&earliest_key, vol, &dir, &last_collision)) {
#if TS_USE_INTERIM_CACHE == 1
          if (dir_get_offset(&dir) == dir_get_offset(&earliest_dir)) {
#else
          if (dir_offset(&dir) == dir_offset(&earliest_dir)) {
#endif
            DDebug("cache_read_agg", "%p: key: %X ReadRead complete: %d",
                  this, first_key.word(1), (int)vio.ndone);
            doc_len = vio.ndone;
            goto Ldone;
          }
        }
        DDebug("cache_read_agg", "%p: key: %X ReadRead writer aborted: %d",
              this, first_key.word(1), (int)vio.ndone);
        goto Lerror;
      }
      DDebug("cache_read_agg", "%p: key: %X ReadRead retrying: %d", this, first_key.word(1), (int)vio.ndone);
      VC_SCHED_WRITER_RETRY(); // wait for writer
    }
    // fall through for truncated documents
  }
Lerror:
  char tmpstring[100];
  Warning("Document %s truncated", earliest_key.string(tmpstring));
  return calluser(VC_EVENT_ERROR);
Ldone:
  return calluser(VC_EVENT_EOS);
Lcallreturn:
  return handleEvent(AIO_EVENT_DONE, 0);
LreadMain:
  fragment++;
  doc_pos = doc->prefix_len();
  next_CacheKey(&key, &key);
  SET_HANDLER(&CacheVC::openReadMain);
  return openReadMain(event, e);
}

int
CacheVC::openReadMain(int /* event ATS_UNUSED */, Event * /* e ATS_UNUSED */)
{
  cancel_trigger();
  Doc *doc = (Doc *) buf->data();
  int64_t ntodo = vio.ntodo();
  int64_t bytes = doc->len - doc_pos;
  IOBufferBlock *b = NULL;
  if (seek_to) { // handle do_io_pread
    if (seek_to >= doc_len) {
      vio.ndone = doc_len;
      return calluser(VC_EVENT_EOS);
    }
#ifdef HTTP_CACHE
    HTTPInfo::FragOffset* frags = alternate.get_frag_table();
    if (is_debug_tag_set("cache_seek")) {
      char b[33], c[33];
      Debug("cache_seek", "Seek @ %" PRId64" in %s from #%d @ %" PRId64"/%d:%s",
            seek_to, first_key.toHexStr(b), fragment, doc_pos, doc->len, doc->key.toHexStr(c));
    }
    /* Because single fragment objects can migrate to hang off an alt vector
       they can appear to the VC as multi-fragment when they are not really.
       The essential difference is the existence of a fragment table.
    */
    if (frags) {
      int target = 0;
      HTTPInfo::FragOffset next_off = frags[target];
      int lfi = static_cast<int>(alternate.get_frag_offset_count()) - 1;
      ink_assert(lfi >= 0); // because it's not a single frag doc.

      /* Note: frag[i].offset is the offset of the first byte past the
         i'th fragment. So frag[0].offset is the offset of the first
         byte of fragment 1. In addition the # of fragments is one
         more than the fragment table length, the start of the last
         fragment being the last offset in the table.
      */
      if (fragment == 0 ||
          seek_to < frags[fragment-1] ||
          (fragment <= lfi && frags[fragment] <= seek_to)
        ) {
        // search from frag 0 on to find the proper frag
        while (seek_to >= next_off && target < lfi) {
          next_off = frags[++target];
        }
        if (target == lfi && seek_to >= next_off) ++target;
      } else { // shortcut if we are in the fragment already
        target = fragment;
      }
      if (target != fragment) {
        // Lread will read the next fragment always, so if that
        // is the one we want, we don't need to do anything
        int cfi = fragment;
        --target;
        while (target > fragment) {
          next_CacheKey(&key, &key);
          ++fragment;
        }
        while (target < fragment) {
          prev_CacheKey(&key, &key);
          --fragment;
        }

        if (is_debug_tag_set("cache_seek")) {
          char target_key_str[33];
          key.toHexStr(target_key_str);
          Debug("cache_seek", "Seek #%d @ %" PRId64" -> #%d @ %" PRId64":%s", cfi, doc_pos, target, seek_to, target_key_str);
        }
        goto Lread;
      }
    }
    doc_pos = doc->prefix_len() + seek_to;
    if (fragment) doc_pos -= static_cast<int64_t>(frags[fragment-1]);
    vio.ndone = 0;
    seek_to = 0;
    ntodo = vio.ntodo();
    bytes = doc->len - doc_pos;
    if (is_debug_tag_set("cache_seek")) {
      char target_key_str[33];
      key.toHexStr(target_key_str);
      Debug("cache_seek", "Read # %d @ %" PRId64"/%d for %" PRId64, fragment, doc_pos, doc->len, bytes);
    }
#endif
  }
  if (ntodo <= 0)
    return EVENT_CONT;
  if (vio.buffer.writer()->max_read_avail() > vio.buffer.writer()->water_mark && vio.ndone) // initiate read of first block
    return EVENT_CONT;
  if ((bytes <= 0) && vio.ntodo() >= 0)
    goto Lread;
  if (bytes > vio.ntodo())
    bytes = vio.ntodo();
  b = new_IOBufferBlock(buf, bytes, doc_pos);
  b->_buf_end = b->_end;
  vio.buffer.writer()->append_block(b);
  vio.ndone += bytes;
  doc_pos += bytes;
  if (vio.ntodo() <= 0)
    return calluser(VC_EVENT_READ_COMPLETE);
  else {
    if (calluser(VC_EVENT_READ_READY) == EVENT_DONE)
      return EVENT_DONE;
    // we have to keep reading until we give the user all the
    // bytes it wanted or we hit the watermark.
    if (vio.ntodo() > 0 && !vio.buffer.writer()->high_water())
      goto Lread;
    return EVENT_CONT;
  }
Lread: {
    if (vio.ndone >= (int64_t)doc_len)
      // reached the end of the document and the user still wants more
      return calluser(VC_EVENT_EOS);
    last_collision = 0;
    writer_lock_retry = 0;
    // if the state machine calls reenable on the callback from the cache,
    // we set up a schedule_imm event. The openReadReadDone discards
    // EVENT_IMMEDIATE events. So, we have to cancel that trigger and set
    // a new EVENT_INTERVAL event.
    cancel_trigger();
    CACHE_TRY_LOCK(lock, vol->mutex, mutex->thread_holding);
    if (!lock) {
      SET_HANDLER(&CacheVC::openReadMain);
      VC_SCHED_LOCK_RETRY();
    }
    if (dir_probe(&key, vol, &dir, &last_collision)) {
      SET_HANDLER(&CacheVC::openReadReadDone);
      int ret = do_read_call(&key);
      if (ret == EVENT_RETURN)
        goto Lcallreturn;
      return EVENT_CONT;
    } else if (write_vc) {
      if (writer_done()) {
        last_collision = NULL;
        while (dir_probe(&earliest_key, vol, &dir, &last_collision)) {
          if (dir_offset(&dir) == dir_offset(&earliest_dir)) {
            DDebug("cache_read_agg", "%p: key: %X ReadMain complete: %d",
                  this, first_key.word(1), (int)vio.ndone);
            doc_len = vio.ndone;
            goto Leos;
          }
        }
        DDebug("cache_read_agg", "%p: key: %X ReadMain writer aborted: %d",
              this, first_key.word(1), (int)vio.ndone);
        goto Lerror;
      }
      DDebug("cache_read_agg", "%p: key: %X ReadMain retrying: %d", this, first_key.word(1), (int)vio.ndone);
      SET_HANDLER(&CacheVC::openReadMain);
      VC_SCHED_WRITER_RETRY();
    }
    if (is_action_tag_set("cache"))
      ink_release_assert(false);
    Warning("Document %X truncated at %d of %d, missing fragment %X", first_key.word(1), (int)vio.ndone, (int)doc_len, key.word(1));
    // remove the directory entry
    dir_delete(&earliest_key, vol, &earliest_dir);
  }
Lerror:
  return calluser(VC_EVENT_ERROR);
Leos:
  return calluser(VC_EVENT_EOS);
Lcallreturn:
  return handleEvent(AIO_EVENT_DONE, 0);
}

/*
  This code follows CacheVC::openReadStartHead closely,
  if you change this you might have to change that.
*/
int
CacheVC::openReadStartEarliest(int /* event ATS_UNUSED */, Event * /* e ATS_UNUSED */)
{
  int ret = 0;
  Doc *doc = NULL;
  cancel_trigger();
  set_io_not_in_progress();
  if (_action.cancelled)
    return free_CacheVC(this);
  {
    CACHE_TRY_LOCK(lock, vol->mutex, mutex->thread_holding);
    if (!lock)
      VC_SCHED_LOCK_RETRY();
    if (!buf)
      goto Lread;
    if (!io.ok())
      goto Ldone;
    // an object needs to be outside the aggregation window in order to be
    // be evacuated as it is read
    if (!dir_agg_valid(vol, &dir)) {
      // a directory entry which is nolonger valid may have been overwritten
      if (!dir_valid(vol, &dir))
        last_collision = NULL;
      goto Lread;
    }
    doc = (Doc *) buf->data();
    if (doc->magic != DOC_MAGIC) {
      char tmpstring[100];
      if (is_action_tag_set("cache")) {
        ink_release_assert(false);
      }
      if (doc->magic == DOC_CORRUPT)
        Warning("Earliest: Doc checksum does not match for %s", key.string(tmpstring));
      else
        Warning("Earliest : Doc magic does not match for %s", key.string(tmpstring));
      // remove the dir entry
      dir_delete(&key, vol, &dir);
      // try going through the directory entries again
      // in case the dir entry we deleted doesnt correspond
      // to the key we are looking for. This is possible
      // because of directory collisions
      last_collision = NULL;
      goto Lread;
    }
    if (!(doc->key == key)) // collisiion
      goto Lread;
    // success
    earliest_key = key;
    doc_pos = doc->prefix_len();
    next_CacheKey(&key, &doc->key);
    vol->begin_read(this);
    if (vol->within_hit_evacuate_window(&earliest_dir) &&
        (!cache_config_hit_evacuate_size_limit || doc_len <= (uint64_t)cache_config_hit_evacuate_size_limit)
#if TS_USE_INTERIM_CACHE == 1
        && !dir_ininterim(&dir)
#endif
        ) {
      DDebug("cache_hit_evac", "dir: %" PRId64", write: %" PRId64", phase: %d",
            dir_offset(&earliest_dir), offset_to_vol_offset(vol, vol->header->write_pos), vol->header->phase);
      f.hit_evacuate = 1;
    }
    goto Lsuccess;
Lread:
    if (dir_probe(&key, vol, &earliest_dir, &last_collision) ||
        dir_lookaside_probe(&key, vol, &earliest_dir, NULL))
    {
      dir = earliest_dir;
#if TS_USE_INTERIM_CACHE == 1
      if (dir_ininterim(&dir) && alternate.get_frag_offset_count() > 1) {
        dir_delete(&key, vol, &dir);
        last_collision = NULL;
        goto Lread;
      }
#endif
      if ((ret = do_read_call(&key)) == EVENT_RETURN)
        goto Lcallreturn;
      return ret;
    }
    // read has detected that alternate does not exist in the cache.
    // rewrite the vector.
#ifdef HTTP_CACHE
    if (!f.read_from_writer_called && frag_type == CACHE_FRAG_TYPE_HTTP) {
      // don't want any writers while we are evacuating the vector
      if (!vol->open_write(this, false, 1)) {
        Doc *doc1 = (Doc *) first_buf->data();
        uint32_t len = write_vector->get_handles(doc1->hdr(), doc1->hlen);
        ink_assert(len == doc1->hlen && write_vector->count() > 0);
        write_vector->remove(alternate_index, true);
        // if the vector had one alternate, delete it's directory entry
        if (len != doc1->hlen || !write_vector->count()) {
          // sometimes the delete fails when there is a race and another read
          // finds that the directory entry has been overwritten
          // (cannot assert on the return value)
          dir_delete(&first_key, vol, &first_dir);
        }
#if TS_USE_INTERIM_CACHE == 1
        else if (dir_ininterim(&first_dir))
          dir_delete(&first_key, vol, &first_dir);
#endif
        else {
          buf = NULL;
          last_collision = NULL;
          write_len = 0;
          header_len = write_vector->marshal_length();
          f.evac_vector = 1;
          f.use_first_key = 1;
          key = first_key;
          // always use od->first_dir to overwrite a directory.
          // If an evacuation happens while a vector is being updated
          // the evacuator changes the od->first_dir to the new directory
          // that it inserted
          od->first_dir = first_dir;
          od->writing_vec = 1;
          earliest_key = zero_key;

          // set up this VC as a alternate delete write_vc
          vio.op = VIO::WRITE;
          total_len = 0;
          f.update = 1;
          alternate_index = CACHE_ALT_REMOVED;
          /////////////////////////////////////////////////////////////////
          // change to create a directory entry for a resident alternate //
          // when another alternate does not exist.                      //
          /////////////////////////////////////////////////////////////////
          if (doc1->total_len > 0) {
            od->move_resident_alt = 1;
            od->single_doc_key = doc1->key;
            dir_assign(&od->single_doc_dir, &dir);
            dir_set_tag(&od->single_doc_dir, od->single_doc_key.word(2));
          }
          SET_HANDLER(&CacheVC::openReadVecWrite);
          if ((ret = do_write_call()) == EVENT_RETURN)
            goto Lcallreturn;
          return ret;
        }
      }
    }
#endif
    // open write failure - another writer, so don't modify the vector
  Ldone:
    if (od)
      vol->close_write(this);
  }
  CACHE_INCREMENT_DYN_STAT(cache_read_failure_stat);
  _action.continuation->handleEvent(CACHE_EVENT_OPEN_READ_FAILED, (void *) -ECACHE_NO_DOC);
  return free_CacheVC(this);
Lcallreturn:
  return handleEvent(AIO_EVENT_DONE, 0); // hopefully a tail call
Lsuccess:
  if (write_vc)
    CACHE_INCREMENT_DYN_STAT(cache_read_busy_success_stat);
  SET_HANDLER(&CacheVC::openReadMain);
  return callcont(CACHE_EVENT_OPEN_READ);
}

// create the directory entry after the vector has been evacuated
// the volume lock has been taken when this function is called
#ifdef HTTP_CACHE
int
CacheVC::openReadVecWrite(int /* event ATS_UNUSED */, Event * /* e ATS_UNUSED */)
{
  cancel_trigger();
  set_io_not_in_progress();
  ink_assert(od);
  od->writing_vec = 0;
  if (_action.cancelled)
    return openWriteCloseDir(EVENT_IMMEDIATE, 0);
  {
    CACHE_TRY_LOCK(lock, vol->mutex, mutex->thread_holding);
    if (!lock)
      VC_SCHED_LOCK_RETRY();
    if (io.ok()) {
      ink_assert(f.evac_vector);
      ink_assert(frag_type == CACHE_FRAG_TYPE_HTTP);
      ink_assert(!buf.m_ptr);
      f.evac_vector = false;
      last_collision = NULL;
      f.update = 0;
      alternate_index = CACHE_ALT_INDEX_DEFAULT;
      f.use_first_key = 0;
      vio.op = VIO::READ;
      dir_overwrite(&first_key, vol, &dir, &od->first_dir);
      if (od->move_resident_alt)
        dir_insert(&od->single_doc_key, vol, &od->single_doc_dir);
<<<<<<< HEAD
#ifdef FIXME_NONMODULAR
      int alt_ndx = HttpTransactCache::SelectFromAlternates(write_vector, &request, static_cast<HttpConfigParams*>(context));
#else
      int alt_ndx = 0;
#endif
=======
      int alt_ndx = HttpTransactCache::SelectFromAlternates(write_vector, &request, params);
>>>>>>> 3388fd8c
      vol->close_write(this);
      if (alt_ndx >= 0) {
        vector.clear();
        // we don't need to start all over again, since we already
        // have the vector in memory. But this is simpler and this
        // case is rare.
        goto Lrestart;
      }
    } else
      vol->close_write(this);
  }

  CACHE_INCREMENT_DYN_STAT(cache_read_failure_stat);
  _action.continuation->handleEvent(CACHE_EVENT_OPEN_READ_FAILED, (void *) -ECACHE_ALT_MISS);
  return free_CacheVC(this);
Lrestart:
  SET_HANDLER(&CacheVC::openReadStartHead);
  return openReadStartHead(EVENT_IMMEDIATE, 0);
}
#endif

/*
  This code follows CacheVC::openReadStartEarliest closely,
  if you change this you might have to change that.
*/
int
CacheVC::openReadStartHead(int event, Event * e)
{
  intptr_t err = ECACHE_NO_DOC;
  Doc *doc = NULL;
  cancel_trigger();
  set_io_not_in_progress();
  if (_action.cancelled)
    return free_CacheVC(this);
  {
    CACHE_TRY_LOCK(lock, vol->mutex, mutex->thread_holding);
    if (!lock)
      VC_SCHED_LOCK_RETRY();
    if (!buf)
      goto Lread;
    if (!io.ok())
      goto Ldone;
    // an object needs to be outside the aggregation window in order to be
    // be evacuated as it is read
    if (!dir_agg_valid(vol, &dir)) {
      // a directory entry which is nolonger valid may have been overwritten
      if (!dir_valid(vol, &dir))
        last_collision = NULL;
#if TS_USE_INTERIM_CACHE == 1
      if (dir_ininterim(&dir)) {
        dir_delete(&key, vol, &dir);
        last_collision = NULL;
      }
#endif
      goto Lread;
    }
    doc = (Doc *) buf->data();
    if (doc->magic != DOC_MAGIC) {
      char tmpstring[100];
      if (is_action_tag_set("cache")) {
        ink_release_assert(false);
      }
      if (doc->magic == DOC_CORRUPT)
        Warning("Head: Doc checksum does not match for %s", key.string(tmpstring));
      else
        Warning("Head : Doc magic does not match for %s", key.string(tmpstring));
      // remove the dir entry
      dir_delete(&key, vol, &dir);
      // try going through the directory entries again
      // in case the dir entry we deleted doesnt correspond
      // to the key we are looking for. This is possible
      // because of directory collisions
      last_collision = NULL;
      goto Lread;
    }
    if (!(doc->first_key == key))
#if TS_USE_INTERIM_CACHE == 1
    {
      if (dir_ininterim(&dir)) {
        dir_delete(&key, vol, &dir);
        last_collision = NULL;
      }
      goto Lread;
    }
#else
      goto Lread;
#endif
    if (f.lookup)
      goto Lookup;
    earliest_dir = dir;
#ifdef HTTP_CACHE
    CacheHTTPInfo *alternate_tmp;
    if (frag_type == CACHE_FRAG_TYPE_HTTP) {
      ink_assert(doc->hlen);
      if (!doc->hlen)
        goto Ldone;
      if (vector.get_handles(doc->hdr(), doc->hlen) != doc->hlen) {
        if (buf) {
          Note("OpenReadHead failed for cachekey %X : vector inconsistency with %d", key.word(0), doc->hlen);
          dir_delete(&key, vol, &dir);
        }
        err = ECACHE_BAD_META_DATA;
        goto Ldone;
      }
      if (cache_config_select_alternate) {
<<<<<<< HEAD
#ifdef FIXME_NONMODULAR
        alternate_index = HttpTransactCache::SelectFromAlternates(&vector, &request, static_cast<HttpConfigParams*>(context));
#else
        alternate_index = 0;
#endif
=======
        alternate_index = HttpTransactCache::SelectFromAlternates(&vector, &request, params);
>>>>>>> 3388fd8c
        if (alternate_index < 0) {
          err = ECACHE_ALT_MISS;
          goto Ldone;
        }
      } else
        alternate_index = 0;
      alternate_tmp = vector.get(alternate_index);
      if (!alternate_tmp->valid()) {
        if (buf) {
          Note("OpenReadHead failed for cachekey %X : alternate inconsistency", key.word(0));
          dir_delete(&key, vol, &dir);
        }
        goto Ldone;
      }

      alternate.copy_shallow(alternate_tmp);
      alternate.object_key_get(&key);
      doc_len = alternate.object_size_get();
      if (key == doc->key) {      // is this my data?
        f.single_fragment = doc->single_fragment();
        ink_assert(f.single_fragment);     // otherwise need to read earliest
        ink_assert(doc->hlen);
        doc_pos = doc->prefix_len();
        next_CacheKey(&key, &doc->key);
      } else {
        f.single_fragment = false;
      }
    } else
#endif
    {
      next_CacheKey(&key, &doc->key);
      f.single_fragment = doc->single_fragment();
      doc_pos = doc->prefix_len();
      doc_len = doc->total_len;
    }

    if (is_debug_tag_set("cache_read")) { // amc debug
      char xt[33],yt[33];
      Debug("cache_read", "CacheReadStartHead - read %s target %s - %s %d of %" PRId64" bytes, %d fragments",
            doc->key.toHexStr(xt), key.toHexStr(yt),
            f.single_fragment ? "single" : "multi",
            doc->len, doc->total_len,
#ifdef HTTP_CACHE
            alternate.get_frag_offset_count()
#else
            0
#endif
            );
    }
    // the first fragment might have been gc'ed. Make sure the first
    // fragment is there before returning CACHE_EVENT_OPEN_READ
    if (!f.single_fragment)
      goto Learliest;

    if (vol->within_hit_evacuate_window(&dir) &&
        (!cache_config_hit_evacuate_size_limit || doc_len <= (uint64_t)cache_config_hit_evacuate_size_limit)
#if TS_USE_INTERIM_CACHE == 1
        && !f.read_from_interim
#endif
        ) {
      DDebug("cache_hit_evac", "dir: %" PRId64", write: %" PRId64", phase: %d",
            dir_offset(&dir), offset_to_vol_offset(vol, vol->header->write_pos), vol->header->phase);
      f.hit_evacuate = 1;
    }

    first_buf = buf;
    vol->begin_read(this);

    goto Lsuccess;

  Lread:
    // check for collision
    // INKqa07684 - Cache::lookup returns CACHE_EVENT_OPEN_READ_FAILED.
    // don't want to go through this BS of reading from a writer if
    // its a lookup. In this case lookup will fail while the document is
    // being written to the cache.
    OpenDirEntry *cod = vol->open_read(&key);
    if (cod && !f.read_from_writer_called) {
      if (f.lookup) {
        err = ECACHE_DOC_BUSY;
        goto Ldone;
      }
      od = cod;
      MUTEX_RELEASE(lock);
      SET_HANDLER(&CacheVC::openReadFromWriter);
      return handleEvent(EVENT_IMMEDIATE, 0);
    }
    if (dir_probe(&key, vol, &dir, &last_collision)) {
      first_dir = dir;
      int ret = do_read_call(&key);
      if (ret == EVENT_RETURN)
        goto Lcallreturn;
      return ret;
    }
  }
Ldone:
  if (!f.lookup) {
    CACHE_INCREMENT_DYN_STAT(cache_read_failure_stat);
    _action.continuation->handleEvent(CACHE_EVENT_OPEN_READ_FAILED, (void *) -err);
  } else {
    CACHE_INCREMENT_DYN_STAT(cache_lookup_failure_stat);
    _action.continuation->handleEvent(CACHE_EVENT_LOOKUP_FAILED, (void *) -err);
  }
  return free_CacheVC(this);
Lcallreturn:
  return handleEvent(AIO_EVENT_DONE, 0); // hopefully a tail call
Lsuccess:
  SET_HANDLER(&CacheVC::openReadMain);
  return callcont(CACHE_EVENT_OPEN_READ);
Lookup:
  CACHE_INCREMENT_DYN_STAT(cache_lookup_success_stat);
  _action.continuation->handleEvent(CACHE_EVENT_LOOKUP, 0);
  return free_CacheVC(this);
Learliest:
  first_buf = buf;
  buf = NULL;
  earliest_key = key;
  last_collision = NULL;
  SET_HANDLER(&CacheVC::openReadStartEarliest);
  return openReadStartEarliest(event, e);
}<|MERGE_RESOLUTION|>--- conflicted
+++ resolved
@@ -967,15 +967,8 @@
       dir_overwrite(&first_key, vol, &dir, &od->first_dir);
       if (od->move_resident_alt)
         dir_insert(&od->single_doc_key, vol, &od->single_doc_dir);
-<<<<<<< HEAD
-#ifdef FIXME_NONMODULAR
+
       int alt_ndx = HttpTransactCache::SelectFromAlternates(write_vector, &request, static_cast<HttpConfigParams*>(context));
-#else
-      int alt_ndx = 0;
-#endif
-=======
-      int alt_ndx = HttpTransactCache::SelectFromAlternates(write_vector, &request, params);
->>>>>>> 3388fd8c
       vol->close_write(this);
       if (alt_ndx >= 0) {
         vector.clear();
@@ -1081,15 +1074,7 @@
         goto Ldone;
       }
       if (cache_config_select_alternate) {
-<<<<<<< HEAD
-#ifdef FIXME_NONMODULAR
         alternate_index = HttpTransactCache::SelectFromAlternates(&vector, &request, static_cast<HttpConfigParams*>(context));
-#else
-        alternate_index = 0;
-#endif
-=======
-        alternate_index = HttpTransactCache::SelectFromAlternates(&vector, &request, params);
->>>>>>> 3388fd8c
         if (alternate_index < 0) {
           err = ECACHE_ALT_MISS;
           goto Ldone;
