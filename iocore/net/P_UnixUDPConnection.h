--- conflicted
+++ resolved
@@ -45,18 +45,11 @@
   SLINK(UnixUDPConnection, newconn_alink);
   LINK(UnixUDPConnection, callback_link);
 
-<<<<<<< HEAD
-  InkAtomicList inQueue;
+  // Incoming UDP Packet Queue
+  ASLL(UDPPacketInternal, alink) inQueue;
   int onCallbackQueue    = 0;
   Action *callbackAction = nullptr;
   EThread *ethread       = nullptr;
-=======
-  // Incoming UDP Packet Queue
-  ASLL(UDPPacketInternal, alink) inQueue;
-  int onCallbackQueue;
-  Action *callbackAction;
-  EThread *ethread;
->>>>>>> af92bb6b
   EventIO ep;
 
   UnixUDPConnection(int the_fd);
