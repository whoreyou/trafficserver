--- conflicted
+++ resolved
@@ -55,13 +55,8 @@
   ~UnixUDPConnection() override;
 
 private:
-<<<<<<< HEAD
   int m_errno = 0;
-  virtual void UDPConnection_is_abstract(){};
-=======
-  int m_errno;
   void UDPConnection_is_abstract() override{};
->>>>>>> 26da8b97
 };
 
 TS_INLINE
