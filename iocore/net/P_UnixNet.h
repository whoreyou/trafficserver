--- conflicted
+++ resolved
@@ -752,10 +752,6 @@
   if (!this->syscall) {
     return 0;
   }
-<<<<<<< HEAD
-
-=======
->>>>>>> 78995bf4
   if (event_loop) {
     int retval = 0;
 #if TS_USE_EPOLL
