--- conflicted
+++ resolved
@@ -26,15 +26,7 @@
 #include "QUICUnidirectionalStream.h"
 #include "QUICStreamFactory.h"
 
-<<<<<<< HEAD
-ClassAllocator<QUICBidirectionalStream> quicBidiStreamAllocator("quicBidiStreamAllocator");
-ClassAllocator<QUICSendStream> quicSendStreamAllocator("quicSendStreamAllocator");
-ClassAllocator<QUICReceiveStream> quicReceiveStreamAllocator("quicReceiveStreamAllocator");
-
 QUICStream *
-=======
-QUICStreamVConnection *
->>>>>>> bd93f2a4
 QUICStreamFactory::create(QUICStreamId sid, uint64_t local_max_stream_data, uint64_t remote_max_stream_data)
 {
   QUICStream *stream = nullptr;
@@ -60,27 +52,5 @@
 void
 QUICStreamFactory::delete_stream(QUICStream *stream)
 {
-<<<<<<< HEAD
-  if (!stream) {
-    return;
-  }
-
-  stream->~QUICStream();
-  switch (stream->direction()) {
-  case QUICStreamDirection::BIDIRECTIONAL:
-    THREAD_FREE(static_cast<QUICBidirectionalStream *>(stream), quicBidiStreamAllocator, this_thread());
-    break;
-  case QUICStreamDirection::SEND:
-    THREAD_FREE(static_cast<QUICSendStream *>(stream), quicSendStreamAllocator, this_thread());
-    break;
-  case QUICStreamDirection::RECEIVE:
-    THREAD_FREE(static_cast<QUICReceiveStream *>(stream), quicReceiveStreamAllocator, this_thread());
-    break;
-  default:
-    ink_assert(false);
-    break;
-  }
-=======
   delete stream;
->>>>>>> bd93f2a4
 }