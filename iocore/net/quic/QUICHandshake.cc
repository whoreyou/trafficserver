--- conflicted
+++ resolved
@@ -112,11 +112,7 @@
 {
   QUICVersion initial_version = QUIC_SUPPORTED_VERSIONS[0];
   if (vn_exercise_enabled) {
-<<<<<<< HEAD
-    initital_version = QUIC_EXERCISE_VERSION1;
-=======
-    initial_version = QUIC_EXERCISE_VERSION;
->>>>>>> 9467a2c1
+    initial_version = QUIC_EXERCISE_VERSION1;
   }
 
   this->_load_local_client_transport_parameters(tp_config);
